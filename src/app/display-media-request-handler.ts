--- conflicted
+++ resolved
@@ -1,10 +1,6 @@
 import { BrowserWindow, desktopCapturer, ipcMain, session } from 'electron';
 import { NOTIFICATION_WINDOW_TITLE } from '../common/api-interface';
-<<<<<<< HEAD
-import { isDevEnv, isLinux, isMac, isWindowsOS } from '../common/env';
-=======
-import { isDevEnv, isMac, isWindows11, isWindowsOS } from '../common/env';
->>>>>>> dc720157
+import { isDevEnv, isLinux, isMac, isWindows11, isWindowsOS } from '../common/env';
 import { logger } from '../common/logger';
 import { windowHandler } from './window-handler';
 import { createComponentWindow, windowExists } from './window-utils';
