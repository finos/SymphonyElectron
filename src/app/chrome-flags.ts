import { app, session } from 'electron';

import { logger } from '../common/logger';
import { config, IConfig } from './config-handler';

// Set default flags
logger.info(`chrome-flags: Setting mandatory chrome flags`, { flag: { 'ssl-version-fallback-min': 'tls1.2' } });
app.commandLine.appendSwitch('ssl-version-fallback-min', 'tls1.2');

// Special args that need to be excluded as part of the chrome command line switch
const specialArgs = ['--url', '--multiInstance', '--userDataPath=', 'symphony://', '--inspect-brk', '--inspect'];

/**
 * Sets chrome flags
 */
export const setChromeFlags = () => {
    logger.info(`chrome-flags: Checking if we need to set chrome flags!`);
    const { customFlags, performanceSettings } = config.getGlobalConfigFields([ 'customFlags', 'performanceSettings' ]) as IConfig;

    const configFlags: object = {
        'auth-negotiate-delegate-whitelist': customFlags.authServerWhitelist,
        'auth-server-whitelist': customFlags.authNegotiateDelegateWhitelist,
        'disable-background-timer-throttling': 'true',
        'disable-d3d11': customFlags.disableGpu || null,
        'disable-gpu': customFlags.disableGpu || null,
        'disable-gpu-compositing': customFlags.disableGpu || null,
<<<<<<< HEAD
        'disable-renderer-backgrounding': performanceSettings.disableBackgroundRendering || null,
=======
        'disable-renderer-backgrounding': customFlags.disableThrottling || 'false',
>>>>>>> 918c5741
    };

    for (const key in configFlags) {
        if (!Object.prototype.hasOwnProperty.call(configFlags, key)) {
            continue;
        }
        const val = configFlags[key];
        if (key && val) {
            logger.info(`chrome-flags: Setting chrome flag for ${key} with value ${val}!`);
            app.commandLine.appendSwitch(key, val);
        }
    }

    const cmdArgs = process.argv;
    cmdArgs.forEach((arg) => {
        // We need to check if the argument key matches the one
        // in the special args array and return if it does match
        const argSplit = arg.split('=');
        const argKey = argSplit[0];
        const argValue = argSplit[1] && arg.substring(arg.indexOf('=') + 1);
        if (arg.startsWith('--') && specialArgs.includes(argKey)) {
            return;
        }

        // All the chrome flags starts with --
        // So, any other arg (like 'electron' or '.')
        // need to be skipped
        if (arg.startsWith('--')) {
            // Since chrome takes values after an equals
            // We split the arg and set it either as
            // just a key, or as a key-value pair
            if (argKey && argValue) {
                app.commandLine.appendSwitch(argKey.substr(2), argValue);
            } else {
                app.commandLine.appendSwitch(argKey);
            }
            logger.info( `Appended chrome command line switch ${argKey} with value ${argValue}`);
        }

    });
};

/**
 * Sets default session properties
 */
export const setSessionProperties = () => {
    logger.info(`chrome-flags: Settings session properties`);
    const { customFlags } = config.getGlobalConfigFields([ 'customFlags' ]) as IConfig;

    if (session.defaultSession && customFlags && customFlags.authServerWhitelist && customFlags.authServerWhitelist !== '') {
        session.defaultSession.allowNTLMCredentialsForDomains(customFlags.authServerWhitelist);
    }
};<|MERGE_RESOLUTION|>--- conflicted
+++ resolved
@@ -15,7 +15,7 @@
  */
 export const setChromeFlags = () => {
     logger.info(`chrome-flags: Checking if we need to set chrome flags!`);
-    const { customFlags, performanceSettings } = config.getGlobalConfigFields([ 'customFlags', 'performanceSettings' ]) as IConfig;
+    const { customFlags } = config.getGlobalConfigFields([ 'customFlags' ]) as IConfig;
 
     const configFlags: object = {
         'auth-negotiate-delegate-whitelist': customFlags.authServerWhitelist,
@@ -24,11 +24,7 @@
         'disable-d3d11': customFlags.disableGpu || null,
         'disable-gpu': customFlags.disableGpu || null,
         'disable-gpu-compositing': customFlags.disableGpu || null,
-<<<<<<< HEAD
-        'disable-renderer-backgrounding': performanceSettings.disableBackgroundRendering || null,
-=======
-        'disable-renderer-backgrounding': customFlags.disableThrottling || 'false',
->>>>>>> 918c5741
+        'disable-renderer-backgrounding': customFlags.disableThrottling || null,
     };
 
     for (const key in configFlags) {
