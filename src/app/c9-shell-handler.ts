--- conflicted
+++ resolved
@@ -133,12 +133,6 @@
   private async _launchC9Shell(): Promise<ChildProcess | undefined> {
     this._curStatus = undefined;
     const uniquePipeName = getGuid();
-<<<<<<< HEAD
-=======
-    const proxy = (
-      await this._sender.session.resolveProxy(this._sender.getURL() ?? '')
-    ).replace('PROXY ', '');
->>>>>>> 0bc2618b
 
     const c9ShellPath = isDevEnv
       ? path.join(
