--- conflicted
+++ resolved
@@ -1842,11 +1842,7 @@
         width: frameWidth,
         height: frameHeight,
         frame: false,
-<<<<<<< HEAD
-        transparent: false,
-=======
         transparent: true,
->>>>>>> 5977ed86
         skipTaskbar: true,
         alwaysOnTop: true,
       },
