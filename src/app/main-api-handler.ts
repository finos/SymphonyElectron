--- conflicted
+++ resolved
@@ -431,16 +431,6 @@
           types,
           thumbnailSize,
         });
-<<<<<<< HEAD
-      case apiCmds.isMisspelled:
-        if (typeof arg.word === 'string') {
-          return windowHandler.spellchecker
-            ? windowHandler.spellchecker.isMisspelled(arg.word)
-            : false;
-        }
-        break;
-=======
->>>>>>> 5977ed86
       case apiCmds.getNativeWindowHandle:
         const browserWin = getWindowByName(arg.windowName);
         if (browserWin && windowExists(browserWin)) {
