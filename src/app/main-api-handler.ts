import {
  app,
  BrowserWindow,
  clipboard,
  dialog,
  ipcMain,
  systemPreferences,
} from 'electron';
import {
  apiCmds,
  apiName,
  IApiArgs,
  INotificationData,
} from '../common/api-interface';
import { i18n, LocaleType } from '../common/i18n';
import { logger } from '../common/logger';
import { activityDetection } from './activity-detection';
import { analytics } from './analytics-handler';
import appStateHandler from './app-state-handler';
import { autoUpdate } from './auto-update-handler';
import { getCitrixMediaRedirectionStatus } from './citrix-handler';
import { CloudConfigDataTypes, config, ICloudConfig } from './config-handler';
import { downloadHandler } from './download-handler';
import { mainEvents } from './main-event-handler';
import { memoryMonitor } from './memory-monitor';
import notificationHelper from './notifications/notification-helper';
import { protocolHandler } from './protocol-handler';
import { finalizeLogExports, registerLogRetriever } from './reports-handler';
import { screenSnippet } from './screen-snippet-handler';
import { activate, handleKeyPress } from './window-actions';
import { ICustomBrowserWindow, windowHandler } from './window-handler';
import {
  downloadManagerAction,
  isValidView,
  isValidWindow,
  sanitize,
  setDataUrl,
  showBadgeCount,
  showPopupMenu,
  updateFeaturesForCloudConfig,
  updateLocale,
  windowExists,
} from './window-utils';

// Swift search API
let swiftSearchInstance;
try {
  // tslint:disable-next-line:no-var-requires
  const { SSAPIBridge } = require('swift-search');
  swiftSearchInstance = new SSAPIBridge();
} catch (e) {
  console.warn(
    "Failed to initialize swift search. You'll need to include the search dependency. Contact the developers for more details",
  );
}
const broadcastMessage = (method, data) => {
  mainEvents.publish(apiCmds.onSwiftSearchMessage, [method, data]);
};

/**
 * Handle API related ipc messages from renderers. Only messages from windows
 * we have created are allowed.
 * Used mainly for Mana to communicate with SDA
 */
ipcMain.on(
  apiName.symphonyApi,
  async (event: Electron.IpcMainEvent, arg: IApiArgs) => {
    if (
      !(
        isValidWindow(BrowserWindow.fromWebContents(event.sender)) ||
        isValidView(event.sender)
      )
    ) {
      logger.error(
        `main-api-handler: invalid window try to perform action, ignoring action`,
        arg.cmd,
      );
      return;
    }

    if (!arg) {
      logger.error(
        'main-api-handler: no args received. Unable to handle API call.',
      );
      return;
    }
    const mainWebContents = windowHandler.getMainWebContents();
    logApiCallParams(arg);
    switch (arg.cmd) {
      case apiCmds.isOnline:
        if (typeof arg.isOnline === 'boolean') {
          windowHandler.isOnline = arg.isOnline;
        }
        break;
      case apiCmds.setBadgeCount:
        if (typeof arg.count === 'number') {
          showBadgeCount(arg.count);
        }
        break;
      case apiCmds.registerProtocolHandler:
        protocolHandler.setPreloadWebContents(event.sender);
        // Since we register the prococol handler window upon login,
        // we make use of it and update the pod version info on SDA
        windowHandler.updateVersionInfo();

        // Set this to false once the SFE is completely loaded
        // so, we can prevent from showing error banners
        windowHandler.isWebPageLoading = false;
        windowHandler.isLoggedIn = true;
        break;
      case apiCmds.registerLogRetriever:
        registerLogRetriever(event.sender, arg.logName);
        break;
      case apiCmds.sendLogs:
        finalizeLogExports(arg.logs);
        break;
      case apiCmds.badgeDataUrl:
        if (typeof arg.dataUrl === 'string' && typeof arg.count === 'number') {
          setDataUrl(arg.dataUrl, arg.count);
        }
        break;
      case apiCmds.activate:
        if (typeof arg.windowName === 'string') {
          activate(arg.windowName);
        }
        break;
      case apiCmds.registerLogger:
        // renderer window that has a registered logger from JS.
        logger.setLoggerWindow(event.sender);
        break;
      case apiCmds.registerActivityDetection:
        if (typeof arg.period === 'number') {
          // renderer window that has a registered activity detection from JS.
          activityDetection.setWindowAndThreshold(event.sender, arg.period);
        }
        break;
      case apiCmds.registerDownloadHandler:
        downloadHandler.setWindow(event.sender);
        break;
      case apiCmds.showNotificationSettings:
        if (typeof arg.windowName === 'string') {
          const theme = arg.theme ? arg.theme : 'light';
          windowHandler.createNotificationSettingsWindow(arg.windowName, theme);
        }
        break;
      case apiCmds.sanitize:
        if (typeof arg.windowName === 'string') {
          sanitize(arg.windowName);
        }
        windowHandler.isWebPageLoading = true;
        break;
      case apiCmds.bringToFront:
        // validates the user bring to front config and activates the wrapper
        if (typeof arg.reason === 'string' && arg.reason === 'notification') {
          const { bringToFront } = config.getConfigFields(['bringToFront']);
          if (bringToFront === CloudConfigDataTypes.ENABLED) {
            activate(arg.windowName, false);
          }
        }
        break;
      case apiCmds.openScreenPickerWindow:
        if (Array.isArray(arg.sources) && typeof arg.id === 'number') {
          windowHandler.createScreenPickerWindow(
            event.sender,
            arg.sources,
            arg.id,
          );
        }
        break;
      case apiCmds.popupMenu: {
        const browserWin = BrowserWindow.fromWebContents(
          event.sender,
        ) as ICustomBrowserWindow;
        if (
          browserWin &&
          windowExists(browserWin) &&
          (browserWin.winName === apiName.mainWindowName ||
            browserWin.winName === apiName.welcomeScreenName)
        ) {
          showPopupMenu({ window: browserWin });
          // Give focus back to main webContents so that
          // cut, copy & paste from edit menu works as expected
          if (mainWebContents && !mainWebContents.isDestroyed()) {
            mainWebContents.focus();
          }
        }
        break;
      }
      case apiCmds.setLocale:
        if (typeof arg.locale === 'string') {
          updateLocale(arg.locale as LocaleType);
        }
        break;
      case apiCmds.keyPress:
        if (typeof arg.keyCode === 'number') {
          handleKeyPress(arg.keyCode);
        }
        break;
      case apiCmds.openScreenSnippet:
        screenSnippet.capture(event.sender);
        break;
      case apiCmds.closeScreenSnippet:
        screenSnippet.cancelCapture();
        break;
      case apiCmds.closeWindow:
        windowHandler.closeWindow(arg.windowType, arg.winKey);
        break;
      case apiCmds.openScreenSharingIndicator:
        const { displayId, id, streamId } = arg;
        if (typeof displayId === 'string' && typeof id === 'number') {
          windowHandler.createScreenSharingIndicatorWindow(
            event.sender,
            displayId,
            id,
            streamId,
          );
        }
        break;
      case apiCmds.downloadManagerAction:
        if (typeof arg.path === 'string') {
          downloadManagerAction(arg.type, arg.path);
        }
        break;
      case apiCmds.openDownloadedItem:
        if (typeof arg.id === 'string') {
          downloadHandler.openFile(arg.id);
        }
        break;
      case apiCmds.showDownloadedItem:
        if (typeof arg.id === 'string') {
          downloadHandler.showInFinder(arg.id);
        }
        break;
      case apiCmds.clearDownloadedItems:
        downloadHandler.clearDownloadedItems();
        break;
      case apiCmds.restartApp:
        appStateHandler.restart();
        break;
      case apiCmds.setIsInMeeting:
        if (typeof arg.isInMeeting === 'boolean') {
          memoryMonitor.setMeetingStatus(arg.isInMeeting);
          appStateHandler.preventDisplaySleep(arg.isInMeeting);
        }
        break;
      case apiCmds.memoryInfo:
        if (typeof arg.memoryInfo === 'object') {
          memoryMonitor.setMemoryInfo(arg.memoryInfo);
        }
        break;
      case apiCmds.getConfigUrl:
        const { url } = config.getGlobalConfigFields(['url']);
        event.returnValue = url;
        break;
      case apiCmds.registerAnalyticsHandler:
        analytics.registerPreloadWindow(event.sender);
        break;
      case apiCmds.setCloudConfig:
        const {
          podLevelEntitlements,
          acpFeatureLevelEntitlements,
          pmpEntitlements,
          ...rest
        } = arg.cloudConfig as ICloudConfig;
        if (
          podLevelEntitlements &&
          podLevelEntitlements.autoLaunchPath &&
          podLevelEntitlements.autoLaunchPath.match(/\\\\/g)
        ) {
          podLevelEntitlements.autoLaunchPath = podLevelEntitlements.autoLaunchPath.replace(
            /\\+/g,
            '\\',
          );
        }
        if (
          podLevelEntitlements &&
          podLevelEntitlements.userDataPath &&
          podLevelEntitlements.userDataPath.match(/\\\\/g)
        ) {
          podLevelEntitlements.userDataPath = podLevelEntitlements.userDataPath.replace(
            /\\+/g,
            '\\',
          );
        }
        logger.info('main-api-handler: ignored other values from SFE', rest);
        await config.updateCloudConfig({
          podLevelEntitlements,
          acpFeatureLevelEntitlements,
          pmpEntitlements,
        });
        await updateFeaturesForCloudConfig();
        if (windowHandler.appMenu) {
          windowHandler.appMenu.buildMenu();
        }
        break;
      case apiCmds.setIsMana:
        if (typeof arg.isMana === 'boolean') {
          windowHandler.isMana = arg.isMana;
          // Update App Menu
          const appMenu = windowHandler.appMenu;
          if (appMenu && windowHandler.isMana) {
            appMenu.buildMenu();
          }
          logger.info('main-api-handler: isMana: ' + windowHandler.isMana);
        }
        break;
      case apiCmds.showNotification:
        if (typeof arg.notificationOpts === 'object') {
          const opts = arg.notificationOpts as INotificationData;
          notificationHelper.showNotification(opts);
        }
        break;
      case apiCmds.closeNotification:
        if (typeof arg.notificationId === 'number') {
          await notificationHelper.closeNotification(arg.notificationId);
        }
        break;
      case apiCmds.closeAllWrapperWindows:
        windowHandler.closeAllWindows();
        break;
      case apiCmds.setZoomLevel:
        if (typeof arg.zoomLevel === 'number') {
          const mainWebContents = windowHandler.getMainWebContents();
          if (mainWebContents && !mainWebContents.isDestroyed()) {
            mainWebContents.setZoomFactor(arg.zoomLevel as number);
          }
        }
        break;
      case apiCmds.autoUpdate:
        autoUpdate.update(arg.filename);
        break;
      case apiCmds.aboutAppClipBoardData:
        if (arg.clipboard && arg.clipboardType) {
          clipboard.write(
            { text: JSON.stringify(arg.clipboard, null, 4) },
            arg.clipboardType,
          );
        }
        break;
      case apiCmds.closeMainWindow:
        // Give focus back to main webContents
        if (mainWebContents && !mainWebContents.isDestroyed()) {
          mainWebContents.focus();
        }
        windowHandler.getMainWindow()?.close();
        break;
      case apiCmds.minimizeMainWindow:
        // Give focus back to main webContents
        if (mainWebContents && !mainWebContents.isDestroyed()) {
          mainWebContents.focus();
        }
        windowHandler.getMainWindow()?.minimize();
        break;
      case apiCmds.maximizeMainWindow:
        windowHandler.getMainWindow()?.maximize();
        // Give focus back to main webContents
        if (mainWebContents && !mainWebContents.isDestroyed()) {
          mainWebContents.focus();
        }
        break;
      case apiCmds.unmaximizeMainWindow:
        const mainWindow = windowHandler.getMainWindow();
        if (mainWindow && windowExists(mainWindow)) {
          mainWindow.isFullScreen()
            ? mainWindow.setFullScreen(false)
            : mainWindow.unmaximize();
        }
        // Give focus back to main webContents
        if (mainWebContents && !mainWebContents.isDestroyed()) {
          mainWebContents.focus();
        }
        break;
      case apiCmds.setPodUrl:
        await config.updateUserConfig({ url: arg.newPodUrl });
        app.relaunch();
        app.exit();
        break;
      case apiCmds.setBroadcastMessage:
        if (swiftSearchInstance) {
          mainEvents.subscribe(apiCmds.onSwiftSearchMessage, event.sender);
          swiftSearchInstance.setBroadcastMessage(broadcastMessage as any);
        }
        break;
      case apiCmds.handleSwiftSearchMessageEvents:
        if (swiftSearchInstance) {
          swiftSearchInstance.handleMessageEvents(arg.swiftSearchData);
        }
        break;
      default:
        break;
    }
  },
);

ipcMain.handle(
  apiName.symphonyApi,
  async (event: Electron.IpcMainInvokeEvent, arg: IApiArgs) => {
    if (
      !(
        isValidWindow(BrowserWindow.fromWebContents(event.sender)) ||
        isValidView(event.sender)
      )
    ) {
      logger.error(
        `main-api-handler: invalid window try to perform action, ignoring action`,
        arg.cmd,
      );
      return;
    }

    if (!arg) {
      return;
    }

    switch (arg.cmd) {
      case apiCmds.getCurrentOriginUrl:
        return windowHandler.getMainWindow()?.origin;
      case apiCmds.isAeroGlassEnabled:
        return systemPreferences.isAeroGlassEnabled();
      case apiCmds.showScreenSharePermissionDialog: {
        const focusedWindow = BrowserWindow.getFocusedWindow();
        if (focusedWindow && !focusedWindow.isDestroyed()) {
          await dialog.showMessageBox(focusedWindow, {
            message: `${i18n.t(
              'Your administrator has disabled sharing your screen. Please contact your admin for help',
              'Permissions',
            )()}`,
            title: `${i18n.t('Permission Denied')()}!`,
            type: 'error',
          });
          return;
        }
        return;
      }
      case apiCmds.getMediaAccessStatus:
        const camera = systemPreferences.getMediaAccessStatus('camera');
        const microphone = systemPreferences.getMediaAccessStatus('microphone');
        const screen = systemPreferences.getMediaAccessStatus('screen');
        return {
          camera,
          microphone,
          screen,
        };
      default:
        break;
      case apiCmds.isMisspelled:
        if (typeof arg.word === 'string') {
          return windowHandler.spellchecker
            ? windowHandler.spellchecker.isMisspelled(arg.word)
            : false;
        }
        break;
<<<<<<< HEAD
      case apiCmds.getCitrixMediaRedirectionStatus:
        return getCitrixMediaRedirectionStatus();
=======
      case apiCmds.getNativeWindowHandle:
        const browserWin = BrowserWindow.fromWebContents(
          event.sender,
        ) as ICustomBrowserWindow;
        if (browserWin && windowExists(browserWin)) {
          return browserWin.getNativeWindowHandle();
        }
        break;
>>>>>>> 76c4d4de
    }
    return;
  },
);

/**
 * Log API call parameters.
 */
const logApiCallParams = (arg: any) => {
  const apiCmd = arg.cmd;
  switch (apiCmd) {
    case apiCmds.showNotification:
      const title = 'hidden';
      const body = 'hidden';
      const data = 'hidden';
      const notificationDetails: INotificationData = {
        ...arg.notificationOpts,
        title,
        body,
        data,
      };
      logger.info(
        `main-api-handler: - ${apiCmd} - Properties: ${JSON.stringify(
          notificationDetails,
          null,
          2,
        )}`,
      );
      break;
    case apiCmds.badgeDataUrl:
      const dataUrl = 'hidden';
      const badgeDataUrlDetails = {
        ...arg,
        dataUrl,
      };
      logger.info(
        `main-api-handler: - ${apiCmd} - Properties: ${JSON.stringify(
          badgeDataUrlDetails,
          null,
          2,
        )}`,
      );
      break;
    case apiCmds.openScreenPickerWindow:
      const sources = arg.sources.map((source: any) => {
        return {
          name: source.name,
          id: source.id,
          thumbnail: 'hidden',
          display_id: source.display_id,
          appIcon: source.appIcon,
        };
      });
      const openScreenPickerDetails = {
        ...arg,
        sources,
      };
      logger.info(
        `main-api-handler: - ${apiCmd} - Properties: ${JSON.stringify(
          openScreenPickerDetails,
          null,
          2,
        )}`,
      );
      break;
    case apiCmds.isMisspelled:
      logger.verbose(
        `main-api-handler: - ${apiCmd} - Properties: ${JSON.stringify(
          arg,
          null,
          2,
        )}`,
      );
      break;
    default:
      logger.info(
        `main-api-handler: - ${apiCmd} - Properties: ${JSON.stringify(
          arg,
          null,
          2,
        )}`,
      );
      break;
  }
};<|MERGE_RESOLUTION|>--- conflicted
+++ resolved
@@ -450,10 +450,6 @@
             : false;
         }
         break;
-<<<<<<< HEAD
-      case apiCmds.getCitrixMediaRedirectionStatus:
-        return getCitrixMediaRedirectionStatus();
-=======
       case apiCmds.getNativeWindowHandle:
         const browserWin = BrowserWindow.fromWebContents(
           event.sender,
@@ -462,7 +458,8 @@
           return browserWin.getNativeWindowHandle();
         }
         break;
->>>>>>> 76c4d4de
+      case apiCmds.getCitrixMediaRedirectionStatus:
+        return getCitrixMediaRedirectionStatus();
     }
     return;
   },
