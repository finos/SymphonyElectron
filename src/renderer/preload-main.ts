--- conflicted
+++ resolved
@@ -91,12 +91,9 @@
     getNativeWindowHandle: ssfWindow.ssf.getNativeWindowHandle,
     getCitrixMediaRedirectionStatus:
       ssfWindow.ssf.getCitrixMediaRedirectionStatus,
-<<<<<<< HEAD
+    registerClientBanner: ssfWindow.ssf.registerClientBanner,
     launchCloud9: ssfWindow.ssf.launchCloud9,
     connectCloud9Pipe: ssfWindow.ssf.connectCloud9Pipe,
-=======
-    registerClientBanner: ssfWindow.ssf.registerClientBanner,
->>>>>>> 5977ed86
   });
 }
 
