--- conflicted
+++ resolved
@@ -733,21 +733,22 @@
   }
 
   /**
-<<<<<<< HEAD
+   * Get native window handle of the window where the renderer is displayed
+   * @returns the platform-specific handle of the window.
+   */
+  public getNativeWindowHandle(): Promise<Buffer> {
+    return ipcRenderer.invoke(apiName.symphonyApi, {
+      cmd: apiCmds.getNativeWindowHandle,
+    });
+  }
+
+  /**
    * Retrieves the current status of Citrix' media redirection feature
    * @returns status
    */
   public getCitrixMediaRedirectionStatus(): Promise<RedirectionStatus> {
     return ipcRenderer.invoke(apiName.symphonyApi, {
       cmd: apiCmds.getCitrixMediaRedirectionStatus,
-=======
-   * Get native window handle of the window where the renderer is displayed
-   * @returns the platform-specific handle of the window.
-   */
-  public getNativeWindowHandle(): Promise<Buffer> {
-    return ipcRenderer.invoke(apiName.symphonyApi, {
-      cmd: apiCmds.getNativeWindowHandle,
->>>>>>> 76c4d4de
     });
   }
 }
