import { ipcRenderer, webFrame } from 'electron';
import {
  buildNumber,
  name,
  searchAPIVersion,
  version,
} from '../../package.json';
import { IShellStatus } from '../app/c9-shell-handler';
import { RedirectionStatus } from '../app/citrix-handler';
import { IDownloadItem } from '../app/download-handler';
import {
  apiCmds,
  apiName,
  ConfigUpdateType,
  IBadgeCount,
  IBoundsChange,
  ICloud9Pipe,
  ICPUUsage,
  ILogMsg,
  IMediaPermission,
  INotificationData,
  IRestartFloaterData,
  IScreenSharingIndicator,
  IScreenSharingIndicatorOptions,
  IScreenSnippet,
  IVersionInfo,
  KeyCodes,
  LogLevel,
  NotificationActionCallback,
} from '../common/api-interface';
import { i18n, LocaleType } from '../common/i18n-preload';
import { throttle } from '../common/utils';
import { getSource } from './desktop-capturer';
import SSFNotificationHandler from './notification-ssf-handler';
import { ScreenSnippetBcHandler } from './screen-snippet-bc-handler';

const SUPPORTED_SETTINGS = ['flashing-notifications'];
const MAIN_WINDOW_NAME = 'main';

let isAltKey: boolean = false;
let isMenuOpen: boolean = false;

interface ICryptoLib {
  AESGCMEncrypt: (
    name: string,
    base64IV: string,
    base64AAD: string,
    base64Key: string,
    base64In: string,
  ) => string | null;
  AESGCMDecrypt: (
    base64IV: string,
    base64AAD: string,
    base64Key: string,
    base64In: string,
  ) => string | null;
}

export interface ILocalObject {
  ipcRenderer;
  logger?: (msg: ILogMsg, logLevel: LogLevel, showInConsole: boolean) => void;
  activityDetectionCallback?: (arg: number) => void;
  downloadManagerCallback?: (arg?: any) => void;
  screenSnippetCallback?: (arg: IScreenSnippet) => void;
  boundsChangeCallback?: (arg: IBoundsChange) => void;
  screenSharingIndicatorCallback?: (arg: IScreenSharingIndicator) => void;
  protocolActionCallback?: (arg: string) => void;
  collectLogsCallback?: Array<() => void>;
  analyticsEventHandler?: (arg: any) => void;
  restartFloater?: (arg: IRestartFloaterData) => void;
<<<<<<< HEAD
  c9PipeEventCallback?: (event: string, arg?: any) => void;
  c9MessageCallback?: (status: IShellStatus) => void;
=======
  showClientBannerCallback?: Array<
    (reason: string, action: ConfigUpdateType) => void
  >;
>>>>>>> 5977ed86
}

const local: ILocalObject = {
  ipcRenderer,
};

const notificationActionCallbacks = new Map<
  number,
  NotificationActionCallback
>();

const DEFAULT_THROTTLE = 1000;

// Throttle func
const throttledSetBadgeCount = throttle((count) => {
  local.ipcRenderer.send(apiName.symphonyApi, {
    cmd: apiCmds.setBadgeCount,
    count,
  });
}, DEFAULT_THROTTLE);

const throttledSetLocale = throttle((locale) => {
  local.ipcRenderer.send(apiName.symphonyApi, {
    cmd: apiCmds.setLocale,
    locale,
  });
}, DEFAULT_THROTTLE);

const throttledActivate = throttle((windowName) => {
  local.ipcRenderer.send(apiName.symphonyApi, {
    cmd: apiCmds.activate,
    windowName,
  });
}, DEFAULT_THROTTLE);

const throttledBringToFront = throttle((windowName, reason) => {
  local.ipcRenderer.send(apiName.symphonyApi, {
    cmd: apiCmds.bringToFront,
    windowName,
    reason,
  });
}, DEFAULT_THROTTLE);

const throttledCloseScreenShareIndicator = throttle((streamId) => {
  ipcRenderer.send(apiName.symphonyApi, {
    cmd: apiCmds.closeWindow,
    windowType: 'screen-sharing-indicator',
    winKey: streamId,
  });
}, DEFAULT_THROTTLE);

const throttledSetIsInMeetingStatus = throttle((isInMeeting) => {
  local.ipcRenderer.send(apiName.symphonyApi, {
    cmd: apiCmds.setIsInMeeting,
    isInMeeting,
  });
}, DEFAULT_THROTTLE);

const throttledSetCloudConfig = throttle((data) => {
  ipcRenderer.send(apiName.symphonyApi, {
    cmd: apiCmds.setCloudConfig,
    cloudConfig: data,
  });
}, DEFAULT_THROTTLE);

const throttledOpenDownloadedItem = throttle((id: string) => {
  ipcRenderer.send(apiName.symphonyApi, {
    cmd: apiCmds.openDownloadedItem,
    id,
  });
}, DEFAULT_THROTTLE);

const throttledShowDownloadedItem = throttle((id: string) => {
  ipcRenderer.send(apiName.symphonyApi, {
    cmd: apiCmds.showDownloadedItem,
    id,
  });
}, DEFAULT_THROTTLE);

const throttledClearDownloadedItems = throttle(() => {
  ipcRenderer.send(apiName.symphonyApi, {
    cmd: apiCmds.clearDownloadedItems,
  });
}, DEFAULT_THROTTLE);

const throttledRestart = throttle(() => {
  ipcRenderer.send(apiName.symphonyApi, {
    cmd: apiCmds.restartApp,
  });
}, DEFAULT_THROTTLE);

const throttledSetZoomLevel = throttle((zoomLevel) => {
  local.ipcRenderer.send(apiName.symphonyApi, {
    cmd: apiCmds.setZoomLevel,
    zoomLevel,
  });
}, DEFAULT_THROTTLE);

let cryptoLib: ICryptoLib | null;
try {
  // cryptoLib = remote.require('../app/crypto-handler.js').cryptoLibrary;
} catch (e) {
  cryptoLib = null;
  // tslint:disable-next-line
  console.warn(
    "Failed to initialize Crypto Lib. You'll need to include the Crypto library. Contact the developers for more details",
  );
}

let swiftSearch: any;
try {
  // swiftSearch = remote.require('swift-search').Search;
} catch (e) {
  swiftSearch = null;
  // tslint:disable-next-line
  console.warn(
    "Failed to initialize swift search. You'll need to include the search dependency. Contact the developers for more details",
  );
}

let swiftSearchUtils: any;
try {
  // swiftSearchUtils = remote.require('swift-search').SearchUtils;
} catch (e) {
  swiftSearchUtils = null;
  // tslint:disable-next-line
  console.warn(
    "Failed to initialize swift search utils. You'll need to include the search dependency. Contact the developers for more details",
  );
}

let nextIndicatorId = 0;

export class SSFApi {
  /**
   * Native encryption and decryption.
   */
  public CryptoLib: ICryptoLib | null = cryptoLib; // tslint:disable-line

  public Search: any = swiftSearch; // tslint:disable-line

  public SearchUtils: any = swiftSearchUtils; // tslint:disable-line

  public Notification = SSFNotificationHandler; // tslint:disable-line

  /**
   * Implements equivalent of desktopCapturer.getSources - that works in
   * a sandboxed renderer process.
   * see: https://electron.atom.io/docs/api/desktop-capturer/
   * for interface: see documentation in desktopCapturer/getSource.js
   *
   * This opens a window and displays all the desktop sources
   * and returns selected source
   */
  public getMediaSource = getSource;

  /**
   * Brings window forward and gives focus.
   *
   * @param  {String} windowName - Name of window. Note: main window name is 'main'
   */
  public activate(windowName: string) {
    if (typeof windowName === 'string') {
      throttledActivate(windowName);
    }
  }

  /**
   * Brings window forward and gives focus.
   *
   * @param  {String} windowName Name of window. Note: main window name is 'main'
   * @param {String} reason, The reason for which the window is to be activated
   */
  public bringToFront(windowName: string, reason: string) {
    if (typeof windowName === 'string') {
      throttledBringToFront(windowName, reason);
    }
  }

  /**
   * Method that returns various version info
   */
  public getVersionInfo(): Promise<IVersionInfo> {
    const appName = name;
    const appVer = version;
    const cpuArch = process.arch || '';

    return Promise.resolve({
      containerIdentifier: appName,
      containerVer: appVer,
      buildNumber,
      apiVer: '3.0.0',
      cpuArch,
      // Only need to bump if there are any breaking changes.
      searchApiVer: searchAPIVersion,
    });
  }

  /**
   * Allows JS to register a activity detector that can be used by electron main process.
   *
   * @param  {Object} period - minimum user idle time in millisecond
   * @param  {Object} activityDetectionCallback - function that can be called accepting
   * @example registerActivityDetection(40000, func)
   */
  public registerActivityDetection(
    period: number,
    activityDetectionCallback: (arg: number) => void,
  ): void {
    if (typeof activityDetectionCallback === 'function') {
      local.activityDetectionCallback = activityDetectionCallback;

      // only main window can register
      local.ipcRenderer.send(apiName.symphonyApi, {
        cmd: apiCmds.registerActivityDetection,
        period,
      });
    }
  }

  /**
   * Registers the download handler
   * @param downloadManagerCallback Callback to be triggered by the download handler
   */
  public registerDownloadHandler(
    downloadManagerCallback: (arg: any) => void,
  ): void {
    if (typeof downloadManagerCallback === 'function') {
      local.downloadManagerCallback = downloadManagerCallback;
    }

    local.ipcRenderer.send(apiName.symphonyApi, {
      cmd: apiCmds.registerDownloadHandler,
    });
  }

  /**
   * Allows JS to register a callback to be invoked when size/positions
   * changes for any pop-out window (i.e., window.open). The main
   * process will emit IPC event 'boundsChange' (see below). Currently
   * only one window can register for bounds change.
   * @param  {Function} callback Function invoked when bounds changes.
   */
  public registerBoundsChange(callback: (arg: IBoundsChange) => void): void {
    if (typeof callback === 'function') {
      local.boundsChangeCallback = callback;
    }
  }

  /**
   * Allows JS to register a logger that can be used by electron main process.
   * @param  {Object} logger  function that can be called accepting
   * object: {
   *  logLevel: 'ERROR'|'CONFLICT'|'WARN'|'ACTION'|'INFO'|'DEBUG',
   *  logDetails: String
   *  }
   */
  public registerLogger(
    logger: (msg: ILogMsg, logLevel: LogLevel, showInConsole: boolean) => void,
  ): void {
    if (typeof logger === 'function') {
      local.logger = logger;

      // only main window can register
      local.ipcRenderer.send(apiName.symphonyApi, {
        cmd: apiCmds.registerLogger,
      });
    }
  }

  /**
   * Allows JS to register a protocol handler that can be used by the
   * electron main process.
   *
   * @param protocolHandler {Function} callback will be called when app is
   * invoked with registered protocol (e.g., symphony). The callback
   * receives a single string argument: full uri that the app was
   * invoked with e.g., symphony://?streamId=xyz123&streamType=chatroom
   *
   * Note: this function should only be called after client app is fully
   * able for protocolHandler callback to be invoked.  It is possible
   * the app was started using protocol handler, in this case as soon as
   * this registration func is invoked then the protocolHandler callback
   * will be immediately called.
   */
  public registerProtocolHandler(protocolHandler): void {
    if (typeof protocolHandler === 'function') {
      local.protocolActionCallback = protocolHandler;

      local.ipcRenderer.send(apiName.symphonyApi, {
        cmd: apiCmds.registerProtocolHandler,
      });
    }
  }

  /**
   * Allows JS to register a log retriever that can be used by the
   * electron main process to retrieve current logs.
   */
  public registerLogRetriever(collectLogs: () => void, logName: string): void {
    if (typeof collectLogs === 'function') {
      if (!local.collectLogsCallback) {
        local.collectLogsCallback = new Array<() => void>();
      }
      local.collectLogsCallback.push(collectLogs);

      local.ipcRenderer.send(apiName.symphonyApi, {
        cmd: apiCmds.registerLogRetriever,
        logName,
      });
    }
  }

  /**
   * Send log files to main process when requested.
   */
  public sendLogs(logName: string, logFiles): void {
    local.ipcRenderer.send(apiName.symphonyApi, {
      cmd: apiCmds.sendLogs,
      logs: { logName, logFiles },
    });
  }

  /**
   * Allows JS to register analytics event handler
   * to pass analytics event data
   *
   * @param analyticsEventHandler
   */
  public registerAnalyticsEvent(analyticsEventHandler): void {
    if (typeof analyticsEventHandler === 'function') {
      local.analyticsEventHandler = analyticsEventHandler;

      local.ipcRenderer.send(apiName.symphonyApi, {
        cmd: apiCmds.registerAnalyticsHandler,
      });
    }
  }

  /**
   * Expose old screen snippet api to support backward compatibility
   *
   * @deprecated
   */
  // tslint:disable-next-line
  public ScreenSnippet = ScreenSnippetBcHandler;

  /**
   * Allow user to capture portion of screen
   *
   * @param screenSnippetCallback {function}
   */
  public openScreenSnippet(
    screenSnippetCallback: (arg: IScreenSnippet) => void,
  ): void {
    if (typeof screenSnippetCallback === 'function') {
      local.screenSnippetCallback = screenSnippetCallback;

      local.ipcRenderer.send(apiName.symphonyApi, {
        cmd: apiCmds.openScreenSnippet,
      });
    }
  }

  /**
   * Cancel a screen capture in progress
   */
  public closeScreenSnippet(): void {
    local.ipcRenderer.send(apiName.symphonyApi, {
      cmd: apiCmds.closeScreenSnippet,
    });
  }

  /**
   * Auto update
   */
  // public autoUpdate(filename: string): void {
  //   local.ipcRenderer.send(apiName.symphonyApi, {
  //     cmd: apiCmds.autoUpdate,
  //     filename,
  //   });
  // }

  /**
   * Sets the count on the tray icon to the given number.
   *
   * @param {number} count  count to be displayed
   * note: count of 0 will remove the displayed count.
   * note: for mac the number displayed will be 1 to infinity
   * note: for windows the number displayed will be 1 to 99 and 99+
   */
  public setBadgeCount(count: number): void {
    throttledSetBadgeCount(count);
  }

  /**
   * Sets the language which updates the application locale
   *
   * @param {string} locale - language identifier and a region identifier
   * @example: setLocale(en-US | ja-JP)
   */
  public setLocale(locale): void {
    if (typeof locale === 'string') {
      i18n.setLocale(locale as LocaleType);
      throttledSetLocale(locale);
    }
  }

  /**
   * Sets if the user is in an active meeting
   * will be used to handle memory refresh functionality
   */
  public setIsInMeeting(isInMeeting): void {
    throttledSetIsInMeetingStatus(isInMeeting);
  }

  /**
   * Opens a modal window to configure notification preference.
   */
  public showNotificationSettings(data: string): void {
    local.ipcRenderer.send(apiName.symphonyApi, {
      cmd: apiCmds.showNotificationSettings,
      windowName: MAIN_WINDOW_NAME,
      theme: data,
    });
  }

  /**
   * Shows a banner that informs user that the screen is being shared.
   *
   * @param options object with following fields:
   *    - stream https://developer.mozilla.org/en-US/docs/Web/API/MediaStream/MediaStream object.
   *             The indicator automatically destroys itself when stream becomes inactive (see MediaStream.active).
   *    - displayId id of the display that is being shared or that contains the shared app
   * @param callback callback function that will be called to handle events.
   * Callback receives event object { type: string }. Types:
   *    - 'error' - error occured. Event object contains 'reason' field.
   *    - 'stopRequested' - user clicked "Stop Sharing" button.
   */
  public showScreenSharingIndicator(
    options: IScreenSharingIndicatorOptions,
    callback,
  ): void {
    const { displayId, stream } = options;

    if (!stream || !stream.active || stream.getVideoTracks().length !== 1) {
      callback({ type: 'error', reason: 'bad stream' });
      return;
    }
    if (displayId && typeof displayId !== 'string') {
      callback({ type: 'error', reason: 'bad displayId' });
      return;
    }

    const destroy = () => {
      throttledCloseScreenShareIndicator(stream.id);
      stream.removeEventListener('inactive', destroy);
    };

    stream.addEventListener('inactive', destroy);

    if (typeof callback === 'function') {
      local.screenSharingIndicatorCallback = callback;
      ipcRenderer.send(apiName.symphonyApi, {
        cmd: apiCmds.openScreenSharingIndicator,
        displayId,
        id: ++nextIndicatorId,
        streamId: stream.id,
      });
    }
  }

  /**
   * Shows a banner that informs user that the screen is being shared.
   *
   * @param options object with following fields:
   *    - streamId unique id of stream
   *    - displayId id of the display that is being shared or that contains the shared app
   *    - requestId id to match the exact request
   * @param callback callback function that will be called to handle events.
   * Callback receives event object { type: string }. Types:
   *    - 'error' - error occured. Event object contains 'reason' field.
   *    - 'stopRequested' - user clicked "Stop Sharing" button.
   */
  public openScreenSharingIndicator(
    options: IScreenSharingIndicatorOptions,
    callback,
  ): void {
    const { displayId, requestId, streamId } = options;

    if (typeof callback === 'function') {
      local.screenSharingIndicatorCallback = callback;
      ipcRenderer.send(apiName.symphonyApi, {
        cmd: apiCmds.openScreenSharingIndicator,
        displayId,
        id: requestId,
        streamId,
      });
    }
  }

  /**
   * Closes the screen sharing indicator
   */
  public closeScreenSharingIndicator(winKey: string): void {
    throttledCloseScreenShareIndicator(winKey);
  }

  /**
   * Allows JS to register a function to restart floater
   * @param callback
   */
  public registerRestartFloater(
    callback: (args: IRestartFloaterData) => void,
  ): void {
    local.restartFloater = callback;
  }

  /**
   * Allows JS to set the PMP & ACP cloud config
   *
   * @param data {ICloudConfig}
   */
  public setCloudConfig(data: {}): void {
    throttledSetCloudConfig(data);
  }

  /**
   * Open Downloaded item
   * @param id ID of the item
   */
  public openDownloadedItem(id: string): void {
    throttledOpenDownloadedItem(id);
  }

  /**
   * Show downloaded item in finder / explorer
   * @param id ID of the item
   */
  public showDownloadedItem(id: string): void {
    throttledShowDownloadedItem(id);
  }

  /**
   * Clears downloaded items
   */
  public clearDownloadedItems(): void {
    throttledClearDownloadedItems();
  }

  /**
   * Restart the app
   */
  public restartApp(): void {
    throttledRestart();
  }

  /**
   * get CPU usage
   */
  public async getCPUUsage(): Promise<ICPUUsage> {
    return Promise.resolve(await process.getCPUUsage());
  }

  /**
   * Check media permission
   */
  public async checkMediaPermission(): Promise<IMediaPermission> {
    const mediaStatus = (await ipcRenderer.invoke(apiName.symphonyApi, {
      cmd: apiCmds.getMediaAccessStatus,
    })) as IMediaPermission;
    return Promise.resolve({
      camera: mediaStatus.camera,
      microphone: mediaStatus.microphone,
      screen: mediaStatus.screen,
    });
  }

  /**
   * Sets whether the client is running on mana
   * @param isMana
   */
  public setIsMana(isMana: boolean): void {
    ipcRenderer.send(apiName.symphonyApi, {
      cmd: apiCmds.setIsMana,
      isMana,
    });
  }

  /**
   * Closes all browser windows on SDA side, such as notifications, Screen snippet window, popped out chats etc
   */
  public closeAllWrapperWindows(): void {
    ipcRenderer.send(apiName.symphonyApi, {
      cmd: apiCmds.closeAllWrapperWindows,
    });
  }

  /**
   * Displays a notification from the main process
   * @param notificationOpts {INotificationData}
   * @param notificationCallback {NotificationActionCallback}
   */
  public showNotification(
    notificationOpts: INotificationData,
    notificationCallback: NotificationActionCallback,
  ): void {
    // Store callbacks based on notification id so,
    // we can use this to trigger on notification action
    if (typeof notificationOpts.id === 'number') {
      notificationActionCallbacks.set(
        notificationOpts.id,
        notificationCallback,
      );
    }
    // ipc does not support sending Functions, Promises, Symbols, WeakMaps,
    // or WeakSets will throw an exception
    if (notificationOpts.callback) {
      delete notificationOpts.callback;
    }
    ipcRenderer.send(apiName.symphonyApi, {
      cmd: apiCmds.showNotification,
      notificationOpts,
    });
  }

  /**
   * Closes a specific notification based on id
   * @param notificationId {number} Id of a notification
   */
  public closeNotification(notificationId: number): void {
    ipcRenderer.send(apiName.symphonyApi, {
      cmd: apiCmds.closeNotification,
      notificationId,
    });
  }

  /**
   * Get zoom level
   *
   */
  public getZoomLevel(): Promise<any> {
    return new Promise((resolve) => {
      resolve(webFrame.getZoomFactor());
    });
  }

  /**
   * Sets zoom level
   *
   * @param {string} zoomLevel - language identifier and a region identifier
   * @example: setZoomLevel(0.9)
   */
  public setZoomLevel(zoomLevel): void {
    if (typeof zoomLevel === 'number') {
      throttledSetZoomLevel(zoomLevel);
    }
  }

  /**
   * Get SDA supported settings.
   * @returns list of supported features
   */
  public supportedSettings(): string[] {
    return SUPPORTED_SETTINGS || [];
  }

  /**
   * Get native window handle of the window, by default where the renderer is displayed,
   * or optionally another window identified by its name.
   * @param windowName optional window name, defaults to current renderer window
   * @returns the platform-specific handle of the window.
   */
  public getNativeWindowHandle(windowName?: string): Promise<Buffer> {
    if (!windowName) {
      windowName = window.name || 'main';
    }
    return ipcRenderer.invoke(apiName.symphonyApi, {
      cmd: apiCmds.getNativeWindowHandle,
      windowName,
    });
  }

  /**
   * Retrieves the current status of Citrix' media redirection feature
   * @returns status
   */
  public getCitrixMediaRedirectionStatus(): Promise<RedirectionStatus> {
    return ipcRenderer.invoke(apiName.symphonyApi, {
      cmd: apiCmds.getCitrixMediaRedirectionStatus,
    });
  }

  /**
<<<<<<< HEAD
   * Connects to a Cloud9 pipe
   *
   * @param pipe pipe name
   * @param onData callback that is invoked when data is received over the connection
   * @param onClose callback that is invoked when the connection is closed by the remote side
   * @returns Cloud9 pipe instance promise
   */
  public connectCloud9Pipe(
    pipe: string,
    onData: (data: Uint8Array) => void,
    onClose: () => void,
  ): Promise<ICloud9Pipe> {
    if (
      typeof pipe === 'string' &&
      typeof onData === 'function' &&
      typeof onClose === 'function'
    ) {
      if (local.c9PipeEventCallback) {
        return Promise.reject("Can't connect to pipe, already connected");
      }

      return new Promise<ICloud9Pipe>((resolve, reject) => {
        local.c9PipeEventCallback = (event: string, arg?: any) => {
          switch (event) {
            case 'connected':
              const ret = {
                write: (data: Uint8Array) => {
                  ipcRenderer.send(apiName.symphonyApi, {
                    cmd: apiCmds.writeCloud9Pipe,
                    data,
                  });
                },
                close: () => {
                  ipcRenderer.send(apiName.symphonyApi, {
                    cmd: apiCmds.closeCloud9Pipe,
                  });
                },
              };
              resolve(ret);
              break;
            case 'connection-failed':
              local.c9PipeEventCallback = undefined;
              reject(arg);
              break;
            case 'data':
              onData(arg);
              break;
            case 'close':
              local.c9PipeEventCallback = undefined;
              onClose();
              break;
          }
        };
        ipcRenderer.send(apiName.symphonyApi, {
          cmd: apiCmds.connectCloud9Pipe,
          pipe,
        });
      });
    } else {
      return Promise.reject('Invalid arguments');
    }
  }

  /**
   * Launches the Cloud9 client.
   */
  public launchCloud9(callback: (status: IShellStatus) => void): void {
    local.c9MessageCallback = callback;
    ipcRenderer.send(apiName.symphonyApi, {
      cmd: apiCmds.launchCloud9,
    });
=======
   * Allows JS to register a function to display a client banner
   * @param callback
   */
  public registerClientBanner(
    callback: (reason: string, action: ConfigUpdateType) => void,
  ): void {
    if (!local.showClientBannerCallback) {
      local.showClientBannerCallback = new Array<() => void>();
    }
    if (typeof callback === 'function') {
      local.showClientBannerCallback.push(callback);
    }
>>>>>>> 5977ed86
  }
}

/**
 * Ipc events
 */

/**
 * An event triggered by the main process
 * to construct a canvas for the Windows badge count image
 *
 * @param {IBadgeCount} arg {
 *     count: number
 * }
 */
local.ipcRenderer.on(
  'create-badge-data-url',
  (_event: Event, arg: IBadgeCount) => {
    const count = (arg && arg.count) || 0;

    // create 32 x 32 img
    const radius = 16;
    const canvas = document.createElement('canvas');
    canvas.height = radius * 2;
    canvas.width = radius * 2;

    const ctx = canvas.getContext('2d');
    if (ctx) {
      ctx.fillStyle = 'red';
      ctx.beginPath();
      ctx.arc(radius, radius, radius, 0, 2 * Math.PI, false);
      ctx.fill();
      ctx.textAlign = 'center';
      ctx.fillStyle = 'white';

      const text = count > 99 ? '99+' : count.toString();
      if (text.length > 2) {
        ctx.font = 'bold 18px sans-serif';
        ctx.fillText(text, radius, 22);
      } else if (text.length > 1) {
        ctx.font = 'bold 24px sans-serif';
        ctx.fillText(text, radius, 24);
      } else {
        ctx.font = 'bold 26px sans-serif';
        ctx.fillText(text, radius, 26);
      }
      const dataUrl = canvas.toDataURL('image/png', 1.0);

      local.ipcRenderer.send(apiName.symphonyApi, {
        cmd: apiCmds.badgeDataUrl,
        count,
        dataUrl,
      });
    }
  },
);

/**
 * An event triggered by the main process
 * when the snippet is complete
 *
 * @param {IScreenSnippet} arg {
 *     message: string,
 *     data: base64,
 *     type: 'ERROR' | 'image/jpg;base64',
 * }
 */
local.ipcRenderer.on(
  'screen-snippet-data',
  (_event: Event, arg: IScreenSnippet) => {
    if (
      typeof arg === 'object' &&
      typeof local.screenSnippetCallback === 'function'
    ) {
      local.screenSnippetCallback(arg);
    }
  },
);

local.ipcRenderer.on('collect-logs', (_event: Event) => {
  if (local.collectLogsCallback) {
    for (const callback of local.collectLogsCallback) {
      callback();
    }
  }
});

/**
 * An event triggered by the main process
 * for ever few minutes if the user is active
 *
 * @param {number} idleTime - current system idle tick
 */
local.ipcRenderer.on('activity', (_event: Event, idleTime: number) => {
  if (
    typeof idleTime === 'number' &&
    typeof local.activityDetectionCallback === 'function'
  ) {
    local.activityDetectionCallback(idleTime);
  }
});

local.ipcRenderer.on(
  'download-completed',
  (_event: Event, downloadItem: IDownloadItem) => {
    if (
      typeof downloadItem === 'object' &&
      typeof local.downloadManagerCallback === 'function'
    ) {
      local.downloadManagerCallback({
        status: 'download-completed',
        item: downloadItem,
      });
    }
  },
);

local.ipcRenderer.on('download-failed', (_event: Event) => {
  if (typeof local.downloadManagerCallback === 'function') {
    local.downloadManagerCallback({ status: 'download-failed' });
  }
});

/**
 * An event triggered by the main process
 * Whenever some Window position or dimension changes
 *
 * @param {IBoundsChange} arg {
 *     x: number,
 *     y: number,
 *     height: number,
 *     width: number,
 *     windowName: string
 * }
 *
 */
local.ipcRenderer.on('boundsChange', (_event, arg: IBoundsChange): void => {
  const { x, y, height, width, windowName } = arg;
  if (
    x &&
    y &&
    height &&
    width &&
    windowName &&
    typeof local.boundsChangeCallback === 'function'
  ) {
    local.boundsChangeCallback({
      x,
      y,
      height,
      width,
      windowName,
    });
  }
});

/**
 * An event triggered by the main process
 * when the screen sharing has been stopper
 */
local.ipcRenderer.on('screen-sharing-stopped', (_event, id) => {
  if (typeof local.screenSharingIndicatorCallback === 'function') {
    local.screenSharingIndicatorCallback({
      type: 'stopRequested',
      requestId: id,
    });
  }
});

/**
 * An event triggered by the main process
 * for send logs on to web app
 *
 * @param {object} arg {
 *      msgs: ILogMsg[],
 *      logLevel: LogLevel,
 *      showInConsole: boolean
 * }
 *
 */
local.ipcRenderer.on('log', (_event, arg) => {
  if (arg && local.logger) {
    local.logger(arg.msgs || [], arg.logLevel, arg.showInConsole);
  }
});

/**
 * An event triggered by the main process for processing protocol urls
 * @param {String} arg - the protocol url
 */
local.ipcRenderer.on('protocol-action', (_event, arg: string) => {
  if (
    typeof local.protocolActionCallback === 'function' &&
    typeof arg === 'string'
  ) {
    local.protocolActionCallback(arg);
  }
});

local.ipcRenderer.on('analytics-callback', (_event, arg: object) => {
  if (typeof local.analyticsEventHandler === 'function' && arg) {
    local.analyticsEventHandler(arg);
  }
});

/**
 * An event triggered by the main process to restart the child window
 * @param {IRestartFloaterData}
 */
local.ipcRenderer.on(
  'restart-floater',
  (_event, { windowName, bounds }: IRestartFloaterData) => {
    if (typeof local.restartFloater === 'function' && windowName) {
      local.restartFloater({ windowName, bounds });
    }
  },
);

/**
 * An event triggered by the main process on notification actions
 * @param {INotificationData}
 */
local.ipcRenderer.on('notification-actions', (_event, args) => {
  const callback = notificationActionCallbacks.get(args.data.id);
  const data = args.data;
  data.notificationData = args.notificationData;
  if (args && callback) {
    callback(args.event, data);
  }
});

/**
<<<<<<< HEAD
 * An event triggered by the main process when a cloud9 pipe event occurs
 */
local.ipcRenderer.on('c9-pipe-event', (_event, args) => {
  local.c9PipeEventCallback?.call(null, args.event, args?.arg);
});

/**
 * An event triggered by the main process when the status of the cloud9 client changes
 */
local.ipcRenderer.on('c9-status-event', (_event, args) => {
  local.c9MessageCallback?.call(null, args?.status);
=======
 * An event triggered by the main process on updating the cloud config
 * @param {string[]}
 */
local.ipcRenderer.on('display-client-banner', (_event, args) => {
  if (local.showClientBannerCallback) {
    for (const callback of local.showClientBannerCallback) {
      callback(args.reason, args.action);
    }
  }
>>>>>>> 5977ed86
});

// Invoked whenever the app is reloaded/navigated
const sanitize = (): void => {
  if (window.name === apiName.mainWindowName) {
    local.ipcRenderer.send(apiName.symphonyApi, {
      cmd: apiCmds.sanitize,
      windowName: window.name,
    });
  }
};

// listens for the online/offline events and updates the main process
const updateOnlineStatus = (): void => {
  local.ipcRenderer.send(apiName.symphonyApi, {
    cmd: apiCmds.isOnline,
    isOnline: window.navigator.onLine,
  });
};

// Handle key down events
const throttledKeyDown = throttle((event) => {
  isAltKey = event.keyCode === KeyCodes.Alt;
  if (event.keyCode === KeyCodes.Esc) {
    local.ipcRenderer.send(apiName.symphonyApi, {
      cmd: apiCmds.keyPress,
      keyCode: event.keyCode,
    });
  }
}, 500);

// Handle key up events
const throttledKeyUp = throttle((event) => {
  if (isAltKey && (event.keyCode === KeyCodes.Alt || KeyCodes.Esc)) {
    isMenuOpen = !isMenuOpen;
  }
  if (isAltKey && isMenuOpen && event.keyCode === KeyCodes.Alt) {
    local.ipcRenderer.send(apiName.symphonyApi, {
      cmd: apiCmds.keyPress,
      keyCode: event.keyCode,
    });
  }
}, 500);

// Handle mouse down event
const throttleMouseDown = throttle(() => {
  if (isAltKey && isMenuOpen) {
    isMenuOpen = !isMenuOpen;
  }
}, 500);

/**
 * Window Events
 */

window.addEventListener('beforeunload', sanitize, false);
window.addEventListener('offline', updateOnlineStatus, false);
window.addEventListener('online', updateOnlineStatus, false);
window.addEventListener('keyup', throttledKeyUp, true);
window.addEventListener('keydown', throttledKeyDown, true);
window.addEventListener('mousedown', throttleMouseDown, { capture: true });<|MERGE_RESOLUTION|>--- conflicted
+++ resolved
@@ -68,14 +68,11 @@
   collectLogsCallback?: Array<() => void>;
   analyticsEventHandler?: (arg: any) => void;
   restartFloater?: (arg: IRestartFloaterData) => void;
-<<<<<<< HEAD
-  c9PipeEventCallback?: (event: string, arg?: any) => void;
-  c9MessageCallback?: (status: IShellStatus) => void;
-=======
   showClientBannerCallback?: Array<
     (reason: string, action: ConfigUpdateType) => void
   >;
->>>>>>> 5977ed86
+  c9PipeEventCallback?: (event: string, arg?: any) => void;
+  c9MessageCallback?: (status: IShellStatus) => void;
 }
 
 const local: ILocalObject = {
@@ -770,7 +767,21 @@
   }
 
   /**
-<<<<<<< HEAD
+   * Allows JS to register a function to display a client banner
+   * @param callback
+   */
+  public registerClientBanner(
+    callback: (reason: string, action: ConfigUpdateType) => void,
+  ): void {
+    if (!local.showClientBannerCallback) {
+      local.showClientBannerCallback = new Array<() => void>();
+    }
+    if (typeof callback === 'function') {
+      local.showClientBannerCallback.push(callback);
+    }
+  }
+
+  /**
    * Connects to a Cloud9 pipe
    *
    * @param pipe pipe name
@@ -842,20 +853,6 @@
     ipcRenderer.send(apiName.symphonyApi, {
       cmd: apiCmds.launchCloud9,
     });
-=======
-   * Allows JS to register a function to display a client banner
-   * @param callback
-   */
-  public registerClientBanner(
-    callback: (reason: string, action: ConfigUpdateType) => void,
-  ): void {
-    if (!local.showClientBannerCallback) {
-      local.showClientBannerCallback = new Array<() => void>();
-    }
-    if (typeof callback === 'function') {
-      local.showClientBannerCallback.push(callback);
-    }
->>>>>>> 5977ed86
   }
 }
 
@@ -1088,19 +1085,6 @@
 });
 
 /**
-<<<<<<< HEAD
- * An event triggered by the main process when a cloud9 pipe event occurs
- */
-local.ipcRenderer.on('c9-pipe-event', (_event, args) => {
-  local.c9PipeEventCallback?.call(null, args.event, args?.arg);
-});
-
-/**
- * An event triggered by the main process when the status of the cloud9 client changes
- */
-local.ipcRenderer.on('c9-status-event', (_event, args) => {
-  local.c9MessageCallback?.call(null, args?.status);
-=======
  * An event triggered by the main process on updating the cloud config
  * @param {string[]}
  */
@@ -1110,7 +1094,20 @@
       callback(args.reason, args.action);
     }
   }
->>>>>>> 5977ed86
+});
+
+/**
+ * An event triggered by the main process when a cloud9 pipe event occurs
+ */
+local.ipcRenderer.on('c9-pipe-event', (_event, args) => {
+  local.c9PipeEventCallback?.call(null, args.event, args?.arg);
+});
+
+/**
+ * An event triggered by the main process when the status of the cloud9 client changes
+ */
+local.ipcRenderer.on('c9-status-event', (_event, args) => {
+  local.c9MessageCallback?.call(null, args?.status);
 });
 
 // Invoked whenever the app is reloaded/navigated
