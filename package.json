--- conflicted
+++ resolved
@@ -177,11 +177,7 @@
   },
   "optionalDependencies": {
     "auto-update": "file:auto_update",
-<<<<<<< HEAD
-    "screen-snippet": "git+https://github.com/symphonyoss/ScreenSnippet2.git#v2.3.0",
-=======
     "screen-snippet": "git+https://github.com/symphonyoss/ScreenSnippet2.git#v2.4.0",
->>>>>>> 81f3ef12
     "screen-share-indicator-frame": "git+https://github.com/symphonyoss/ScreenShareIndicatorFrame.git#v1.4.10",
     "swift-search": "2.0.3"
   },
