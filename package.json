{
  "name": "symphony",
  "productName": "Symphony",
<<<<<<< HEAD
  "version": "24.4.0",
=======
  "version": "24.3.0",
>>>>>>> 31ebada9
  "clientVersion": "2.0.1",
  "buildNumber": "0",
  "searchAPIVersion": "1.55.3",
  "sfeVersion": "0",
  "sfeClientType": "1.5",
  "description": "Symphony desktop app (Foundation ODP)",
  "author": "Symphony OSS <help@finos.org>",
  "main": "lib/src/app/init.js",
  "types": "lib/src/app/init.d.ts",
  "scripts": {
    "browserify": "run-s browserify-*",
    "browserify-preload": "browserify -o lib/src/renderer/_preload-main.js -x electron --insert-global-vars=__filename,__dirname lib/src/renderer/preload-main.js",
    "browserify-preload-component": "browserify -o lib/src/renderer/_preload-component.js -x electron --insert-global-vars=__filename,__dirname -t imgurify lib/src/renderer/preload-component.js",
    "compile": "run-s lint compile:*",
    "compile:project": "gulp build",
    "dev": "gulp build && npm run browserify && cross-env ELECTRON_DEV=true electron .",
    "demo": "run-os",
    "demo:win32": "gulp build && npm run browserify && cross-env ELECTRON_DEV=true electron . --url=file:///src/demo/index.html",
    "demo:darwin": "gulp build && npm run browserify && cross-env ELECTRON_DEV=true electron . --url=file://$(pwd)/src/demo/index.html",
    "format": "pretty-quick",
    "lint": "run-s lint:*",
    "lint:project": "tslint --project tsconfig.json",
    "lint:spec": "tslint --project tsconfig.spec.json",
    "packed-linux": "npm run prebuild && npm run test && ./node_modules/.bin/electron-builder build --linux",
    "packed-mac": "npm run unpacked-mac && packagesbuild -v installer/mac/symphony-mac-packager.pkgproj",
    "prebuild": "run-s compile browserify",
    "postinstall": "electron-builder install-app-deps",
    "start": "run-s compile browserify && cross-env ELECTRON_DEV=true electron .",
    "test": "run-s lint test:unit",
    "test:unit": "cross-env ELECTRON_FORCE_IS_PACKAGED=false ELECTRON_QA=true jest --config jest-config.json --runInBand --detectOpenHandles",
    "unpacked-mac": "npm run prebuild && npm run test && ./node_modules/.bin/electron-builder build --mac",
    "unpacked-win": "npm run prebuild && npm run test && node_modules\\.bin\\electron-builder build --win --x64"
  },
  "build": {
    "appId": "com.symphony.electron-desktop",
    "compression": "maximum",
    "artifactName": "${productName}-${version}-${os}.${ext}",
    "asar": true,
    "asarUnpack": "**/*.node",
    "nsis": {
      "perMachine": false,
      "oneClick": true,
      "allowToChangeInstallationDirectory": false,
      "allowElevation": false,
      "include": "build/installer.nsh",
      "uninstallDisplayName": "${productName}"
    },
    "files": [
      "!.git${/*}",
      "!coverage/*",
      "!installer/*",
      "!dist/*",
      "!src/*",
      "!tests/*",
      "!node_modules/@nornagon/cld/deps/cld${/*}",
      "!node_modules/@nornagon/cld/build/deps${/*}",
      "!node_modules/@nornagon/spellchecker/vendor${/*}",
      "!**/*.map"
    ],
    "extraFiles": [
      "config/Symphony.config",
      "config/titleBarStyles.css",
      "config/InstallVariant.info",
      "dictionaries/**",
      "node_modules/screen-share-indicator-frame/SymphonyScreenShareIndicator"
    ],
    "mac": {
      "category": "public.app-category.business",
      "icon": "images/icon.icns",
      "entitlements": "entitlements.mac.plist",
      "notarize": false,
      "entitlementsInherit": "entitlements.mac.plist",
      "extendInfo": {
        "CFBundleURLTypes": [
          {
            "CFBundleTypeRole": "Viewer",
            "CFBundleURLName": "SymTel",
            "CFBundleURLSchemes": [
              "tel"
            ]
          }
        ]
      },
      "gatekeeperAssess": true,
      "hardenedRuntime": true,
      "target": [
        "dir",
        "zip"
      ]
    },
    "win": {
      "icon": "images/icon.ico",
      "target": [
        "dir",
        "nsis"
      ],
      "files": [
        "**/*",
        "!.git${/*}",
        "!**/installer${/*}",
        "!node_modules/@symphony/symphony-c9-shell${/*}",
        "!**/node_modules/@nornagon/cld/deps/cld${/*}",
        "!**/node_modules/@nornagon/cld/build/deps${/*}",
        "!**/node_modules/@nornagon/spellchecker/vendor${/*}",
        "!**/*.map",
        "!**/node_modules/*/{CHANGELOG.md,README.md,README,readme.md,readme}",
        "!**/node_modules/*/{test,__tests__,tests,powered-test,example,examples}",
        "!**/node_modules/*.d.ts",
        "!**/node_modules/.bin",
        "!**/*.{iml,o,hprof,orig,pyc,pyo,rbc,swp,csproj,sln,xproj}",
        "!.editorconfig",
        "!**/._*",
        "!**/{.DS_Store,.git,.hg,.svn,CVS,RCS,SCCS,.gitignore,.gitattributes}",
        "!**/{__pycache__,thumbs.db,.flowconfig,.idea,.vs,.nyc_output}",
        "!**/{appveyor.yml,.travis.yml,circle.yml}",
        "!**/{npm-debug.log,yarn.lock,.yarn-integrity,.yarn-metadata.json}"
      ],
      "extraFiles": [
        {
          "from": "node_modules/screen-share-indicator-frame/ScreenShareIndicatorFrame.exe",
          "to": "ScreenShareIndicatorFrame.exe"
        },
        {
          "from": "node_modules/screen-snippet/ScreenSnippet.exe",
          "to": "ScreenSnippet.exe"
        },
        {
          "from": "node_modules/symphony-native-window-handle-helper/SymphonyNativeWindowHandleHelper.exe",
          "to": "SymphonyNativeWindowHandleHelper.exe"
        },
        {
          "from": "node_modules/@symphony/symphony-c9-shell/shell",
          "to": "cloud9/shell",
          "filter": [
            "**/*"
          ]
        }
      ]
    },
    "linux": {
      "category": "Network;InstantMessaging;Chat",
      "desktop": {
        "StartupWMClass": "Symphony"
      },
      "target": [
        "deb",
        "rpm"
      ],
      "icon": "images/linux"
    }
  },
  "repository": {
    "type": "git",
    "url": "git+https://github.com/SymphonyOSS/SymphonyElectron.git"
  },
  "keywords": [
    "Symphony",
    "start"
  ],
  "license": "Apache-2.0",
  "bugs": {
    "url": "https://support.symphony.com"
  },
  "devDependencies": {
    "@types/cheerio": "^0.22.22",
    "@types/enzyme": "^3.10.7",
    "@types/fs-extra": "^9.0.0",
    "@types/jest": "23.3.12",
    "@types/node": "^18.16.0",
    "@types/react": "16.14.34",
    "@types/react-dom": "16.9.17",
    "browserify": "17.0.0",
    "builder-util-runtime": "^9.0.3",
    "cross-env": "7.0.3",
    "del": "3.0.0",
    "electron": "^28.2.0",
    "electron-builder": "^24.2.1",
    "electron-icon-maker": "0.0.5",
    "electron-osx-sign": "^0.6.0",
    "enzyme": "^3.11.0",
    "enzyme-adapter-react-16": "^1.10.0",
    "enzyme-to-json": "^3.3.5",
    "gulp": "4.0.2",
    "gulp-less": "5.0.0",
    "gulp-rename": "^2.0.0",
    "gulp-replace": "^1.1.3",
    "gulp-sourcemaps": "2.6.5",
    "gulp-tap": "^2.0.0",
    "gulp-template": "^5.0.0",
    "gulp-typescript": "5.0.1",
    "husky": "^4.3.8",
    "imgurify": "^2.0.1",
    "jest": "25.2.4",
    "jest-html-reporter": "3.7.0",
    "js-yaml": "^4.1.0",
    "less": "^3.13.1",
    "ncp": "2.0.0",
    "node-abi": "^3.8.0",
    "npm-run-all": "4.1.5",
    "prettier": "2.8.4",
    "pretty-quick": "^3.1.0",
    "run-script-os": "^1.1.6",
    "source-map": "^0.7.4",
    "ts-jest": "25.3.0",
    "tslint": "5.20.1",
    "tslint-config-prettier": "^1.18.0",
    "typescript": "^4.9.5"
  },
  "dependencies": {
    "@types/lazy-brush": "^1.0.0",
    "archiver": "5.3.1",
    "async.map": "0.5.2",
    "classnames": "2.2.6",
    "electron-dl": "3.5.0",
    "electron-fetch": "1.9.1",
    "electron-log": "4.4.8",
    "electron-updater": "^6.1.3",
    "filesize": "^10.0.6",
    "lazy-brush": "^1.0.1",
    "lodash.debounce": "^4.0.8",
    "react": "16.14.0",
    "react-dom": "16.14.0",
    "rimraf": "^4.3.1",
    "save-svg-as-png": "^1.4.17",
    "shell-path": "^3.0.0",
    "systeminformation": "5.21.7"
  },
  "optionalDependencies": {
    "@symphony/symphony-c9-shell": "3.30.0-37.176",
    "screen-share-indicator-frame": "git+https://github.com/finos/ScreenShareIndicatorFrame.git#v1.4.13",
    "screen-snippet": "git+https://github.com/finos/ScreenSnippet2.git#9.2.2",
    "symphony-native-window-handle-helper": "github:finos/SymphonyWindowsHwndHelper#1.0.1",
    "winreg": "^1.2.4"
  },
  "ava": {
    "failFast": true,
    "files": [
      "lib/spectron/**/*.spec.js"
    ],
    "ignoredByWatcher": [
      "!lib/src/**/*.js"
    ]
  },
  "husky": {
    "hooks": {
      "pre-commit": "pretty-quick --staged && npm run lint"
    }
  }
}<|MERGE_RESOLUTION|>--- conflicted
+++ resolved
@@ -1,11 +1,7 @@
 {
   "name": "symphony",
   "productName": "Symphony",
-<<<<<<< HEAD
   "version": "24.4.0",
-=======
-  "version": "24.3.0",
->>>>>>> 31ebada9
   "clientVersion": "2.0.1",
   "buildNumber": "0",
   "searchAPIVersion": "1.55.3",
