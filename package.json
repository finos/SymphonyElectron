--- conflicted
+++ resolved
@@ -99,10 +99,7 @@
     "auto-launch": "^5.0.1",
     "electron-dl": "^1.9.0",
     "electron-log": "^2.2.7",
-<<<<<<< HEAD
-=======
     "electron-spellchecker": "^1.1.2",
->>>>>>> b264331a
     "electron-squirrel-startup": "^1.0.0",
     "filesize": "^3.5.10",
     "keymirror": "0.1.1",
