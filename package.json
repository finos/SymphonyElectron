--- conflicted
+++ resolved
@@ -108,12 +108,7 @@
     "robotjs": "0.5.1",
     "selenium-webdriver": "3.6.0",
     "spectron": "3.8.0",
-<<<<<<< HEAD
-    "wdio-selenium-standalone-service": "0.0.10",
-    "dotenv": "6.0.0"
-=======
     "wdio-selenium-standalone-service": "0.0.10"
->>>>>>> 6746fb29
   },
   "dependencies": {
     "@paulcbetts/system-idle-time": "1.0.4",
