--- conflicted
+++ resolved
@@ -1,13 +1,8 @@
 {
   "name": "symphony",
   "productName": "Symphony",
-<<<<<<< HEAD
   "version": "6.0.0",
-  "clientVersion": "1.56.0",
-=======
-  "version": "6.1.0",
-  "clientVersion": "2.0.1",
->>>>>>> 21b7e20e
+  "clientVersion": "1.55.5",
   "buildNumber": "0",
   "searchAPIVersion": "1.55.3",
   "sfeVersion": "0",
