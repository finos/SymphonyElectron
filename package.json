{
<<<<<<< HEAD
    "name": "Symphony",
    "productName": "Symphony",
    "version": "1.0.1",
    "description": "Symphony desktop app (Foundation ODP)",
    "author": "Symphony",
    "main": "js/main.js",
    "scripts": {
        "dev": "npm run prebuild && cross-env ELECTRON_DEV=true electron .",
        "demo-win": "npm run prebuild && cross-env ELECTRON_DEV=true electron . --url=file:///demo/index.html",
        "demo-mac": "npm run prebuild && cross-env ELECTRON_DEV=true electron . --url=file://$(pwd)/demo/index.html",
        "unpacked-mac": "npm run prebuild && npm run test && build --mac --dir",
        "packed-mac": "npm run unpacked-mac && packagesbuild -v installer/mac/symphony-mac-packager.pkgproj",
        "unpacked-win": "npm run prebuild && npm run test && build --win --x64 --dir",
        "unpacked-win-x86": "npm run prebuild && npm run test && build --win --ia32",
        "prebuild": "npm run rebuild && npm run browserify-preload",
        "browserify-preload": "browserify -o js/preload/_preloadMain.js -x electron --insert-global-vars=__filename,__dirname js/preload/preloadMain.js  --exclude electron-spellchecker",
        "rebuild": "electron-rebuild -f",
        "test": "npm run lint && jest --verbose --testPathPattern test && npm run rebuild",
        "spectron-test": "jest --config tests/spectron/jest_spectron.json --runInBand && npm run rebuild",
        "lint": "eslint --ext .js js/",
        "rename-exe": "cd dist/win-unpacked && ren Symphony.exe Symphony-Electron.exe"
    },
    "jest": {
        "collectCoverage": true,
        "transformIgnorePatterns": [

        ]
=======
  "name": "Symphony",
  "productName": "Symphony",
  "version": "1.0.1",
  "description": "Symphony desktop app (Foundation ODP)",
  "author": "Symphony",
  "main": "js/main.js",
  "scripts": {
    "dev": "npm run prebuild && cross-env ELECTRON_DEV=true electron .",
    "demo-win": "npm run prebuild && cross-env ELECTRON_DEV=true electron . --url=file:///demo/index.html",
    "demo-mac": "npm run prebuild && cross-env ELECTRON_DEV=true electron . --url=file://$(pwd)/demo/index.html",
    "unpacked-mac": "npm run prebuild && npm run test && build --mac --dir",
    "packed-mac": "npm run unpacked-mac && packagesbuild -v installer/mac/symphony-mac-packager.pkgproj",
    "unpacked-win": "npm run prebuild && npm run test && build --win --x64 --dir",
    "unpacked-win-x86": "npm run prebuild && npm run test && build --win --ia32",
    "prebuild": "npm run rebuild && npm run browserify-preload",
    "browserify-preload": "browserify -o js/preload/_preloadMain.js -x electron --insert-global-vars=__filename,__dirname js/preload/preloadMain.js  --exclude electron-spellchecker",
    "rebuild": "electron-rebuild -f",
    "test": "npm run lint && jest --verbose --testPathPattern test && npm run rebuild",
    "spectron-test": "jest --config tests/spectron/jest_spectron.json --runInBand && npm run rebuild",
    "lint": "eslint --ext .js js/",
    "rename-exe": "cd dist/win-unpacked && ren Symphony.exe Symphony-Electron.exe"
  },
  "jest": {
    "collectCoverage": true,
    "transformIgnorePatterns": []
  },
  "build": {
    "asarUnpack": [
      "node_modules/@paulcbetts/cld/build/Release/cld.node"
    ],
    "files": [
      "!coverage/*",
      "!installer/*",
      "!tests/*",
      "!node_modules/@paulcbetts/cld/deps/cld${/*}",
      "!node_modules/@paulcbetts/cld/build/deps${/*}",
      "!node_modules/@paulcbetts/spellchecker/vendor${/*}"
    ],
    "extraFiles": "config/Symphony.config",
    "appId": "symphony-electron-desktop",
    "mac": {
      "target": "dmg",
      "category": "public.app-category.business"
>>>>>>> 4dc499cb
    },
    "build": {
        "asarUnpack": [
            "node_modules/@paulcbetts/cld/build/Release/cld.node"
        ],
        "files": [
            "!coverage/*",
            "!installer/*",
            "!tests/*",
            "!node_modules/@paulcbetts/cld/deps/cld${/*}",
            "!node_modules/@paulcbetts/cld/build/deps${/*}",
            "!node_modules/@paulcbetts/spellchecker/vendor${/*}"
        ],
        "extraFiles": "config/Symphony.config",
        "appId": "symphony-electron-desktop",
        "mac": {
            "target": "dmg",
            "category": "public.app-category.business"
        },
        "dmg": {
            "contents": [{
                    "x": 140,
                    "y": 184
                },
                {
                    "x": 412,
                    "y": 184,
                    "type": "link",
                    "path": "/Applications"
                }
            ]
        },
        "win": {
            "target": "squirrel"
        }
    },
    "repository": {
        "type": "git",
        "url": "git+https://github.com/SymphonyOSS/SymphonyElectron.git"
    },
    "keywords": [
        "Symphony",
        "start"
    ],
    "license": "Apache-2.0",
    "bugs": {
        "url": "https://support.symphony.com"
    },
    "devDependencies": {
        "browserify": "^14.1.0",
        "cross-env": "^3.2.4",
        "electron": "1.7.5",
        "electron-builder": "^13.9.0",
        "electron-builder-squirrel-windows": "^12.3.0",
        "electron-packager": "^8.5.2",
        "electron-rebuild": "^1.5.7",
        "eslint": "^3.16.1",
        "eslint-config-airbnb": "^14.1.0",
        "eslint-plugin-import": "^2.2.0",
        "eslint-plugin-jsx-a11y": "^4.0.0",
        "eslint-plugin-react": "^6.10.0",
        "jest": "^19.0.2",
        "ncp": "^2.0.0",
        "robotjs": "^0.4.7",
        "spectron": "^3.7.2"
    },
    "dependencies": {
        "@paulcbetts/system-idle-time": "^1.0.4",
        "appdirectory": "^0.1.0",
        "async.map": "^0.5.2",
        "async.mapseries": "^0.5.2",
        "auto-launch": "^5.0.1",
        "electron-dl": "^1.9.0",
        "electron-spellchecker": "^1.2.0",
        "electron-squirrel-startup": "^1.0.0",
        "filesize": "^3.5.10",
        "keymirror": "0.1.1",
        "lodash.pick": "^4.4.0",
        "winreg": "^1.2.3"
    },
    "optionalDependencies": {
        "screen-snippet": "git+https://github.com/symphonyoss/ScreenSnippet.git#v1.0.1"
    }
<<<<<<< HEAD
=======
  },
  "repository": {
    "type": "git",
    "url": "git+https://github.com/SymphonyOSS/SymphonyElectron.git"
  },
  "keywords": [
    "Symphony",
    "start"
  ],
  "license": "Apache-2.0",
  "bugs": {
    "url": "https://support.symphony.com"
  },
  "devDependencies": {
    "browserify": "^14.1.0",
    "cross-env": "^3.2.4",
    "electron": "1.7.5",
    "electron-builder": "^13.9.0",
    "electron-builder-squirrel-windows": "^12.3.0",
    "electron-packager": "^8.5.2",
    "electron-rebuild": "^1.5.7",
    "eslint": "^3.16.1",
    "eslint-config-airbnb": "^14.1.0",
    "eslint-plugin-import": "^2.2.0",
    "eslint-plugin-jsx-a11y": "^4.0.0",
    "eslint-plugin-react": "^6.10.0",
    "jest": "^19.0.2",
    "ncp": "^2.0.0",
    "robotjs": "^0.4.7",
    "spectron": "^3.7.2"
  },
  "dependencies": {
    "@paulcbetts/system-idle-time": "^1.0.4",
    "appdirectory": "^0.1.0",
    "async.map": "^0.5.2",
    "async.mapseries": "^0.5.2",
    "auto-launch": "^5.0.1",
    "electron-dl": "^1.9.0",
    "electron-log": "^2.2.7",
    "electron-spellchecker": "^1.2.0",
    "electron-squirrel-startup": "^1.0.0",
    "filesize": "^3.5.10",
    "keymirror": "0.1.1",
    "winreg": "^1.2.3"
  },
  "optionalDependencies": {
    "screen-snippet": "git+https://github.com/symphonyoss/ScreenSnippet.git#v1.0.1"
  }
>>>>>>> 4dc499cb
}<|MERGE_RESOLUTION|>--- conflicted
+++ resolved
@@ -1,33 +1,4 @@
 {
-<<<<<<< HEAD
-    "name": "Symphony",
-    "productName": "Symphony",
-    "version": "1.0.1",
-    "description": "Symphony desktop app (Foundation ODP)",
-    "author": "Symphony",
-    "main": "js/main.js",
-    "scripts": {
-        "dev": "npm run prebuild && cross-env ELECTRON_DEV=true electron .",
-        "demo-win": "npm run prebuild && cross-env ELECTRON_DEV=true electron . --url=file:///demo/index.html",
-        "demo-mac": "npm run prebuild && cross-env ELECTRON_DEV=true electron . --url=file://$(pwd)/demo/index.html",
-        "unpacked-mac": "npm run prebuild && npm run test && build --mac --dir",
-        "packed-mac": "npm run unpacked-mac && packagesbuild -v installer/mac/symphony-mac-packager.pkgproj",
-        "unpacked-win": "npm run prebuild && npm run test && build --win --x64 --dir",
-        "unpacked-win-x86": "npm run prebuild && npm run test && build --win --ia32",
-        "prebuild": "npm run rebuild && npm run browserify-preload",
-        "browserify-preload": "browserify -o js/preload/_preloadMain.js -x electron --insert-global-vars=__filename,__dirname js/preload/preloadMain.js  --exclude electron-spellchecker",
-        "rebuild": "electron-rebuild -f",
-        "test": "npm run lint && jest --verbose --testPathPattern test && npm run rebuild",
-        "spectron-test": "jest --config tests/spectron/jest_spectron.json --runInBand && npm run rebuild",
-        "lint": "eslint --ext .js js/",
-        "rename-exe": "cd dist/win-unpacked && ren Symphony.exe Symphony-Electron.exe"
-    },
-    "jest": {
-        "collectCoverage": true,
-        "transformIgnorePatterns": [
-
-        ]
-=======
   "name": "Symphony",
   "productName": "Symphony",
   "version": "1.0.1",
@@ -71,92 +42,24 @@
     "mac": {
       "target": "dmg",
       "category": "public.app-category.business"
->>>>>>> 4dc499cb
     },
-    "build": {
-        "asarUnpack": [
-            "node_modules/@paulcbetts/cld/build/Release/cld.node"
-        ],
-        "files": [
-            "!coverage/*",
-            "!installer/*",
-            "!tests/*",
-            "!node_modules/@paulcbetts/cld/deps/cld${/*}",
-            "!node_modules/@paulcbetts/cld/build/deps${/*}",
-            "!node_modules/@paulcbetts/spellchecker/vendor${/*}"
-        ],
-        "extraFiles": "config/Symphony.config",
-        "appId": "symphony-electron-desktop",
-        "mac": {
-            "target": "dmg",
-            "category": "public.app-category.business"
+    "dmg": {
+      "contents": [
+        {
+          "x": 140,
+          "y": 184
         },
-        "dmg": {
-            "contents": [{
-                    "x": 140,
-                    "y": 184
-                },
-                {
-                    "x": 412,
-                    "y": 184,
-                    "type": "link",
-                    "path": "/Applications"
-                }
-            ]
-        },
-        "win": {
-            "target": "squirrel"
+        {
+          "x": 412,
+          "y": 184,
+          "type": "link",
+          "path": "/Applications"
         }
+      ]
     },
-    "repository": {
-        "type": "git",
-        "url": "git+https://github.com/SymphonyOSS/SymphonyElectron.git"
-    },
-    "keywords": [
-        "Symphony",
-        "start"
-    ],
-    "license": "Apache-2.0",
-    "bugs": {
-        "url": "https://support.symphony.com"
-    },
-    "devDependencies": {
-        "browserify": "^14.1.0",
-        "cross-env": "^3.2.4",
-        "electron": "1.7.5",
-        "electron-builder": "^13.9.0",
-        "electron-builder-squirrel-windows": "^12.3.0",
-        "electron-packager": "^8.5.2",
-        "electron-rebuild": "^1.5.7",
-        "eslint": "^3.16.1",
-        "eslint-config-airbnb": "^14.1.0",
-        "eslint-plugin-import": "^2.2.0",
-        "eslint-plugin-jsx-a11y": "^4.0.0",
-        "eslint-plugin-react": "^6.10.0",
-        "jest": "^19.0.2",
-        "ncp": "^2.0.0",
-        "robotjs": "^0.4.7",
-        "spectron": "^3.7.2"
-    },
-    "dependencies": {
-        "@paulcbetts/system-idle-time": "^1.0.4",
-        "appdirectory": "^0.1.0",
-        "async.map": "^0.5.2",
-        "async.mapseries": "^0.5.2",
-        "auto-launch": "^5.0.1",
-        "electron-dl": "^1.9.0",
-        "electron-spellchecker": "^1.2.0",
-        "electron-squirrel-startup": "^1.0.0",
-        "filesize": "^3.5.10",
-        "keymirror": "0.1.1",
-        "lodash.pick": "^4.4.0",
-        "winreg": "^1.2.3"
-    },
-    "optionalDependencies": {
-        "screen-snippet": "git+https://github.com/symphonyoss/ScreenSnippet.git#v1.0.1"
+    "win": {
+      "target": "squirrel"
     }
-<<<<<<< HEAD
-=======
   },
   "repository": {
     "type": "git",
@@ -200,10 +103,10 @@
     "electron-squirrel-startup": "^1.0.0",
     "filesize": "^3.5.10",
     "keymirror": "0.1.1",
+    "lodash.pick": "^4.4.0",
     "winreg": "^1.2.3"
   },
   "optionalDependencies": {
     "screen-snippet": "git+https://github.com/symphonyoss/ScreenSnippet.git#v1.0.1"
   }
->>>>>>> 4dc499cb
 }