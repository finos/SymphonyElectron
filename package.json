{
  "name": "Symphony",
  "productName": "Symphony",
  "version": "1.0.1",
  "description": "Symphony desktop app (Foundation ODP)",
  "author": "Symphony",
  "main": "js/main.js",
  "scripts": {
    "dev": "npm run browserify-preload && cross-env ELECTRON_DEV=true electron .",
    "demo-win": "npm run browserify-preload && cross-env ELECTRON_DEV=true electron . --url=file:///demo/index.html",
    "demo-mac": "npm run browserify-preload && cross-env ELECTRON_DEV=true electron . --url=file://$(pwd)/demo/index.html",
    "dist-mac": "npm run prebuild && build --mac",
    "dist-win": "npm run prebuild && build --win --x64",
    "dist-win-x86": "npm run prebuild && build --win --ia32",
    "unpacked-win": "npm run prebuild && build --win --x64 --dir",
    "unpacked-win-x86": "npm run prebuild && build --win --ia32 --dir",
    "prebuild": "npm run lint && npm run test && npm run browserify-preload",
    "rebuild": "npm install electron-rebuild && ./node_modules/.bin/electron-rebuild",
    "lint": "eslint --ext .js js/",
    "test": "jest --testPathPattern test",
    "browserify-preload": "browserify -o js/preload/_preloadMain.js -x electron --insert-global-vars=__filename,__dirname js/preload/preloadMain.js"
  },
  "jest": {
    "collectCoverage": true,
    "transformIgnorePatterns": []
  },
  "build": {
    "files": [
      "!coverage/*",
      "!installer/*",
      "!tests/*"
    ],
    "extraFiles": "config/Symphony.config",
    "appId": "symphony-electron-desktop",
    "mac": {
      "target": "dmg",
      "category": "public.app-category.business"
    },
    "dmg": {
      "contents": [
        {
          "x": 140,
          "y": 184
        },
        {
          "x": 412,
          "y": 184,
          "type": "link",
          "path": "/Applications"
        }
      ]
    },
    "win": {
      "target": "squirrel"
    }
  },
  "repository": {
    "type": "git",
    "url": "git+https://github.com/SymphonyOSS/SymphonyElectron.git"
  },
  "keywords": [
    "Symphony",
    "start"
  ],
  "license": "Apache-2.0",
  "bugs": {
    "url": "https://support.symphony.com"
  },
  "devDependencies": {
    "babel-jest": "^19.0.0",
    "babel-preset-es2015": "^6.24.0",
    "browserify": "^14.1.0",
    "cross-env": "^3.2.4",
    "electron": "1.6.7",
    "electron-builder": "^13.9.0",
    "electron-builder-squirrel-windows": "^12.3.0",
    "electron-packager": "^8.5.2",
    "eslint": "^3.16.1",
    "eslint-config-airbnb": "^14.1.0",
    "eslint-plugin-import": "^2.2.0",
    "eslint-plugin-jsx-a11y": "^4.0.0",
    "eslint-plugin-react": "^6.10.0",
    "jest": "^19.0.2"
  },
  "dependencies": {
    "@paulcbetts/system-idle-time": "^1.0.4",
    "async": "^2.1.5",
<<<<<<< HEAD
    "auto-launch": "^5.0.1",
    "electron-context-menu": "^0.8.0",
=======
    "electron-context-menu": "^0.8.0",
    "electron-rebuild": "^1.5.7",
>>>>>>> 1df319ee
    "electron-squirrel-startup": "^1.0.0",
    "keymirror": "0.1.1",
    "winreg": "^1.2.3"
  },
  "optionalDependencies": {
    "screen-snippet": "git+https://github.com/symphonyoss/ScreenSnippet.git#v1.0.1"
  }
}<|MERGE_RESOLUTION|>--- conflicted
+++ resolved
@@ -85,13 +85,9 @@
   "dependencies": {
     "@paulcbetts/system-idle-time": "^1.0.4",
     "async": "^2.1.5",
-<<<<<<< HEAD
     "auto-launch": "^5.0.1",
     "electron-context-menu": "^0.8.0",
-=======
-    "electron-context-menu": "^0.8.0",
     "electron-rebuild": "^1.5.7",
->>>>>>> 1df319ee
     "electron-squirrel-startup": "^1.0.0",
     "keymirror": "0.1.1",
     "winreg": "^1.2.3"
