{
  "name": "Symphony",
  "productName": "Symphony-dev",
  "version": "4.0.0",
  "clientVersion": "1.54",
  "buildNumber": "0",
  "description": "Symphony desktop app (Foundation ODP)",
  "author": "Symphony",
  "main": "src/browser/main.js",
  "types": "src/browser/main.d.ts",
  "scripts": {
    "tsc": "git clean -xdf ./lib && npm run lint && tsc",
    "lint": "tslint --project tsconfig.json",
    "start": "npm run compile-css && cross-env ELECTRON_DEV=true electron .",
    "compile-css": "lessc src/renderer/styles/main.less src/renderer/styles/main.css",
    "prebuild": "npm run rebuild && npm run browserify-preload",
    "browserify-preload": "browserify -o js/preload/_preloadMain.js -x electron --insert-global-vars=__filename,__dirname js/preload/preloadMain.js  --exclude electron-spellchecker",
    "rebuild": "electron-rebuild -f",
    "dev": "npm run prebuild && cross-env ELECTRON_DEV=true electron .",
    "test": "npm run lint && npm rebuild --build-from-source && cross-env ELECTRON_QA=true jest --config jest.unit.config.json --runInBand && npm run rebuild",
    "spectron-test": "npm run lint && npm rebuild --build-from-source robotjs && cross-env ELECTRON_QA=true jest --config jest.spectron.config.json --runInBand --detectOpenHandles",
    "demo-win": "npm run prebuild && cross-env ELECTRON_DEV=true electron . --url=file:///demo/index.html",
    "demo-mac": "npm run prebuild && cross-env ELECTRON_DEV=true electron . --url=file://$(pwd)/demo/index.html",
    "unpacked-mac": "npm run prebuild && npm run test && build --mac --dir",
    "packed-mac": "npm run unpacked-mac && packagesbuild -v installer/mac/symphony-mac-packager.pkgproj",
    "unpacked-win": "npm run prebuild && npm run test && build --win --x64 --dir",
    "unpacked-win-x86": "npm run prebuild && npm run test && build --win --ia32 --dir"
  },
  "build": {
    "asarUnpack": [
      "node_modules/@paulcbetts/cld/build/Release/cld.node"
    ],
    "files": [
      "!coverage/*",
      "!installer/*",
      "!tests/*",
      "!node_modules/@paulcbetts/cld/deps/cld${/*}",
      "!node_modules/@paulcbetts/cld/build/deps${/*}",
      "!node_modules/@paulcbetts/spellchecker/vendor${/*}"
    ],
    "extraFiles": [
      "config/Symphony.config",
      "config/titleBarStyles.css",
      "library/libsymphonysearch.dylib",
      "library/cryptoLib.dylib",
      "library/lz4.exec"
    ],
    "appId": "com.symphony.electron-desktop",
    "mac": {
      "target": "dmg",
      "category": "public.app-category.business"
    },
    "dmg": {
      "contents": [
        {
          "x": 140,
          "y": 184
        },
        {
          "x": 412,
          "y": 184,
          "type": "link",
          "path": "/Applications"
        }
      ]
    },
    "win": {
      "target": "squirrel"
    }
  },
  "repository": {
    "type": "git",
    "url": "git+https://github.com/SymphonyOSS/SymphonyElectron.git"
  },
  "keywords": [
    "Symphony",
    "start"
  ],
  "license": "Apache-2.0",
  "bugs": {
    "url": "https://support.symphony.com"
  },
  "devDependencies": {
    "@types/auto-launch": "^5.0.0",
    "@types/lodash.omit": "^4.5.4",
    "@types/node": "10.11.4",
    "@types/react": "16.4.18",
    "@types/react-dom": "16.0.9",
    "babel-cli": "6.26.0",
    "babel-eslint": "7.2.3",
    "babel-plugin-transform-async-to-generator": "6.24.1",
    "babel-plugin-transform-runtime": "6.23.0",
    "babel-preset-es2016-node5": "1.1.2",
    "babel-register": "6.26.0",
    "bluebird": "3.5.2",
    "browserify": "16.2.3",
    "chromedriver": "2.42.0",
    "cross-env": "5.2.0",
    "electron": "4.0.0-beta.7",
    "electron-builder": "20.38.0",
    "electron-builder-squirrel-windows": "12.3.0",
    "electron-chromedriver": "3.0.0-beta.1",
    "electron-packager": "12.1.0",
    "electron-rebuild": "1.8.2",
    "eslint": "5.6.1",
    "eslint-config-airbnb": "17.1.0",
    "eslint-plugin-import": "2.14.0",
    "eslint-plugin-jsx-a11y": "6.1.1",
    "eslint-plugin-react": "7.11.0",
    "glob": "7.1.3",
    "jest": "23.6.0",
    "jest-html-reporter": "2.4.2",
    "less": "3.8.1",
    "ncp": "2.0.0",
    "robotjs": "0.5.1",
    "selenium-webdriver": "3.6.0",
    "spectron": "4.0.0",
    "tslint": "5.11.0",
    "typescript": "3.1.1",
    "wdio-selenium-standalone-service": "0.0.10"
  },
  "dependencies": {
<<<<<<< HEAD
    "@types/ffi": "0.2.1",
=======
>>>>>>> 81ac6125
    "archiver": "3.0.0",
    "async.map": "0.5.2",
    "async.mapseries": "0.5.2",
    "auto-launch": "5.0.5",
    "classnames": "2.2.6",
    "electron-dl": "1.12.0",
    "electron-log": "2.2.17",
    "electron-spellchecker": "git+https://github.com/KiranNiranjan/electron-spellchecker.git#v3.0.6",
    "ffi": "git+https://github.com/symphonyoss/node-ffi.git#v1.2.8",
    "filesize": "3.6.1",
    "keymirror": "0.1.1",
    "lodash.difference": "4.5.0",
    "lodash.isequal": "4.5.0",
    "lodash.omit": "4.5.0",
    "lodash.pick": "4.4.0",
    "node-osascript": "2.1.0",
    "react": "16.6.3",
    "react-dom": "^16.6.0",
    "ref": "1.3.5",
    "shell-path": "2.1.0",
    "winreg": "1.2.4"
  },
  "optionalDependencies": {
    "screen-snippet": "git+https://github.com/symphonyoss/ScreenSnippet.git#v1.0.3",
    "swift-search": "2.0.3"
  }
}<|MERGE_RESOLUTION|>--- conflicted
+++ resolved
@@ -86,6 +86,7 @@
     "@types/node": "10.11.4",
     "@types/react": "16.4.18",
     "@types/react-dom": "16.0.9",
+    "@types/ffi": "0.2.1",
     "babel-cli": "6.26.0",
     "babel-eslint": "7.2.3",
     "babel-plugin-transform-async-to-generator": "6.24.1",
@@ -120,10 +121,6 @@
     "wdio-selenium-standalone-service": "0.0.10"
   },
   "dependencies": {
-<<<<<<< HEAD
-    "@types/ffi": "0.2.1",
-=======
->>>>>>> 81ac6125
     "archiver": "3.0.0",
     "async.map": "0.5.2",
     "async.mapseries": "0.5.2",
