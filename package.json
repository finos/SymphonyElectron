--- conflicted
+++ resolved
@@ -122,11 +122,7 @@
     "cross-env": "5.2.0",
     "del": "3.0.0",
     "electron": "9.0.0",
-<<<<<<< HEAD
-    "electron-builder": "22.6.0",
-=======
     "electron-builder": "22.7.0",
->>>>>>> 7d773aba
     "electron-builder-squirrel-windows": "20.38.3",
     "electron-icon-maker": "0.0.4",
     "electron-osx-sign": "^0.4.16",
