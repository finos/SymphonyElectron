--- conflicted
+++ resolved
@@ -92,19 +92,13 @@
     "async": "^2.1.5",
     "auto-launch": "^5.0.1",
     "electron-context-menu": "^0.8.0",
+    "electron-squirrel-startup": "^1.0.0",
+    "keymirror": "0.1.1",
     "electron-dl": "^1.9.0",
-    "electron-squirrel-startup": "^1.0.0",
     "filesize": "^3.5.10",
-    "keymirror": "0.1.1",
-<<<<<<< HEAD
+    "appdirectory": "^0.1.0",
     "randomstring": "^1.1.5",
     "winreg": "^1.2.3"
-=======
-    "winreg": "^1.2.3",
-    "electron-dl": "^1.9.0",
-    "filesize": "^3.5.10",
-    "appdirectory": "^0.1.0"
->>>>>>> 04c5b8db
   },
   "optionalDependencies": {
     "screen-snippet": "git+https://github.com/symphonyoss/ScreenSnippet.git#v1.0.1"
