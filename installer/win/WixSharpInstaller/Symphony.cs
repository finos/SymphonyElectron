--- conflicted
+++ resolved
@@ -53,7 +53,7 @@
         //     StartOn = SvcEvent.Install,
         //     StopOn = SvcEvent.InstallUninstall_Wait,
         //     RemoveOn = SvcEvent.Uninstall_Wait,
-        // };  
+        // };
 
         // Create a wixsharp project instance and assign the project name to it, and a hierarchy of all files to include
         // Files are taken from multiple locations, and not all files in each location should be included, which is why
@@ -113,53 +113,12 @@
                     new DirFiles(@"..\..\..\dist\win-unpacked\resources\*.*"),
                     new Dir(@"app.asar.unpacked",
                         new Dir(@"node_modules",
-<<<<<<< HEAD
-                            new Dir(@"@felixrieseberg\spellchecker\build\Release",
-                                new File(@"..\..\..\dist\win-unpacked\resources\app.asar.unpacked\node_modules\@felixrieseberg\spellchecker\build\Release\spellchecker.node")
-                            ),
-                            new Dir(@"cld\build\Release",
-                                new File(@"..\..\..\dist\win-unpacked\resources\app.asar.unpacked\node_modules\cld\build\Release\cld.node")
-                            ),
-                            new Dir(@"diskusage\build\Release",
-                                new File(@"..\..\..\dist\win-unpacked\resources\app.asar.unpacked\node_modules\diskusage\build\Release\diskusage.node")
-                            ),
-                            new Dir(@"ffi-napi\build\Release",
-                                new File(@"..\..\..\dist\win-unpacked\resources\app.asar.unpacked\node_modules\ffi-napi\build\Release\ffi_bindings.node")
-                            ),
-                            new Dir(@"keyboard-layout\build\Release",
-                                new File(@"..\..\..\dist\win-unpacked\resources\app.asar.unpacked\node_modules\keyboard-layout\build\Release\keyboard-layout-manager.node")
-                            ),
-                            new Dir(@"ffi-napi\node_modules\ref-napi\prebuilds\win32-x64",
-                                new File(@"..\..\..\dist\win-unpacked\resources\app.asar.unpacked\node_modules\ffi-napi\node_modules\ref-napi\prebuilds\win32-x64\electron.napi.node")
-                            ),
-                            new Dir(@"ref-napi\build\Release",
-                                new File(@"..\..\..\dist\win-unpacked\resources\app.asar.unpacked\node_modules\ref-napi\build\Release\binding.node")
-                            ),
-                            new Dir(@"spawn-rx",
-                                new Files(@"..\..\..\dist\win-unpacked\resources\app.asar.unpacked\node_modules\spawn-rx\*.*")
-                            ),
-                            new Dir(@"swift-search\node_modules",
-                                new Dir(@"ffi-napi\build\Release",
-                                    new File(@"..\..\..\dist\win-unpacked\resources\app.asar.unpacked\node_modules\swift-search\node_modules\ffi-napi\build\Release\ffi_bindings.node")
-                                ),
-                                new Dir(@"ref-napi\build\Release",
-                                    new File(@"..\..\..\dist\win-unpacked\resources\app.asar.unpacked\node_modules\swift-search\node_modules\ref-napi\build\Release\binding.node")
-                                )
-                            )
+                            new Files(@"..\..\..\dist\win-unpacked\resources\app.asar.unpacked\node_modules\*.*")
                         )
                     )
                 ),
-                new Dir(@"swiftshader",
-                    new Files(@"..\..\..\dist\win-unpacked\swiftshader\*.*")
-                ),
                 new Dir(@"cloud9",
                     new Files(@"..\..\..\dist\win-unpacked\cloud9\*.*")
-=======
-                            new Files(@"..\..\..\dist\win-unpacked\resources\app.asar.unpacked\node_modules\*.*")
-                        )
-                    )
->>>>>>> 5977ed86
-                )
             ),
 
             // Add a launch condition to require Windows Server 2008 or later
@@ -167,7 +126,7 @@
             //    https://docs.microsoft.com/en-us/windows/win32/msi/operating-system-property-values
             new LaunchCondition("VersionNT>=600 AND WindowsBuild>=6001", "OS not supported"),
 
-            // Add registry entry used by protocol handler to launch symphony when opening symphony:// URIs         
+            // Add registry entry used by protocol handler to launch symphony when opening symphony:// URIs
             new RegValue(WixSharp.RegistryHive.ClassesRoot, productName, "", "URL:symphony"),
             new RegValue(WixSharp.RegistryHive.ClassesRoot, productName, "URL Protocol", ""),
             new RegValue(WixSharp.RegistryHive.ClassesRoot, productName + @"\shell\open\command", "", "\"[INSTALLDIR]Symphony.exe\" " + userDataPathArgument + " \"%1\""),
@@ -183,8 +142,7 @@
         // The build script which calls the wix# builder, will be run from a command environment which has %SYMVER% set.
         // So we just extract that version string, create a Version object from it, and pass it to out project definition.
         var version = System.Environment.GetEnvironmentVariable("SYMVER");
-        var versionReplacement = version.Replace("-", ".");
-        project.Version = new System.Version(versionReplacement);
+        project.Version = new System.Version(version);
 
         // To get the correct behaviour with upgrading the product, the product GUID needs to be different for every build,
         // but the UpgradeCode needs to stay the same. If we wanted to make a new major version and allow it to be installed
