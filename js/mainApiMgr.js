'use strict';

/**
 * This module runs in the main process and handles api calls
 * from the renderer process.
 */
const electron = require('electron');
const BrowserWindow = electron.BrowserWindow;

const windowMgr = require('./windowMgr.js');
const log = require('./log.js');
const logLevels = require('./enums/logLevels');
const activityDetection = require('./activityDetection');
const badgeCount = require('./badgeCount.js');
const protocolHandler = require('./protocolHandler');
const configureNotification = require('./notify/settings/configure-notification-position');
const { bringToFront } = require('./bringToFront.js');
const eventEmitter = require('./eventEmitter');
const { isMac } = require('./utils/misc');
const { openScreenPickerWindow } = require('./desktopCapturer');
const { optimizeMemory, setIsInMeeting } = require('./memoryMonitor');

const apiEnums = require('./enums/api.js');
const apiCmds = apiEnums.cmds;
const apiName = apiEnums.apiName;
const KeyCodes = {
    Esc: 27,
};

// can be overridden for testing
let checkValidWindow = true;

/**
 * Ensure events comes from a window that we have created.
 * @param  {EventEmitter} event  node emitter event to be tested
 * @return {Boolean} returns true if exists otherwise false
 */
function isValidWindow(event) {
    if (!checkValidWindow) {
        return true;
    }
    let result = false;
    if (event && event.sender) {
        // validate that event sender is from window we created
        const browserWin = electron.BrowserWindow.fromWebContents(event.sender);
        const winKey = event.sender.browserWindowOptions &&
            event.sender.browserWindowOptions.winKey;

        result = windowMgr.hasWindow(browserWin, winKey);
    }

    if (!result) {
        log.send(logLevels.WARN, 'invalid window try to perform action, ignoring action');
    }

    return result;
}

/**
 * Method that is invoked when the application is reloaded/navigated
 * window.addEventListener('beforeunload')
 * @param windowName
 */
function sanitize(windowName) {
    // To make sure the reload event is from the main window
    if (windowMgr.getMainWindow() && windowName === windowMgr.getMainWindow().winName) {
        // reset the badge count whenever an user refreshes the electron client
        badgeCount.show(0);

        // Terminates the screen snippet process on reload
        if (!isMac) {
            eventEmitter.emit('killScreenSnippet');
        }
    }
}

/**
 * Method that handles key press
 * @param keyCode {number}
 */
function handleKeyPress(keyCode) {
    switch (keyCode) {
        case KeyCodes.Esc: {
            const focusedWindow = BrowserWindow.getFocusedWindow();

            if (focusedWindow && !focusedWindow.isDestroyed() && focusedWindow.isFullScreen()) {
                focusedWindow.setFullScreen(false);
            }
            break;
        }
        default:
            break;
    }
}

/**
 * Handle API related ipc messages from renderers. Only messages from windows
 * we have created are allowed.
 */
electron.ipcMain.on(apiName, (event, arg) => {
    if (!isValidWindow(event)) {
        return;
    }

    if (!arg) {
        return;
    }

    switch(arg.cmd) {
        case apiCmds.isOnline:
            if (typeof arg.isOnline === 'boolean') {
                windowMgr.setIsOnline(arg.isOnline);
            }
            break;
        case apiCmds.setBadgeCount:
            if (typeof arg.count === 'number') {
                badgeCount.show(arg.count);
            }
            break;
        case apiCmds.registerProtocolHandler:
            protocolHandler.setProtocolWindow(event.sender);
            protocolHandler.checkProtocolAction();
            break;
        case apiCmds.badgeDataUrl:
            if (typeof arg.dataUrl === 'string' && typeof arg.count === 'number') {
                badgeCount.setDataUrl(arg.dataUrl, arg.count);
            }
            break;
        case apiCmds.activate:
            if (typeof arg.windowName === 'string') {
                windowMgr.activate(arg.windowName);
            }
            break;
        case apiCmds.registerBoundsChange:
            windowMgr.setBoundsChangeWindow(event.sender);
            break;
        case apiCmds.registerLogger:
            // renderer window that has a registered logger from JS.
            log.setLogWindow(event.sender);
            break;
        case apiCmds.registerActivityDetection:
            if (typeof arg.period === 'number') {
                // renderer window that has a registered activity detection from JS.
                activityDetection.setActivityWindow(arg.period, event.sender);
            }
            break;
        case apiCmds.showNotificationSettings:
            if (typeof arg.windowName === 'string') {
                configureNotification.openConfigurationWindow(arg.windowName);
            }
            break;
        case apiCmds.sanitize:
            if (typeof arg.windowName === 'string') {
                sanitize(arg.windowName);
            }
            break;
        case apiCmds.bringToFront:
            // validates the user bring to front config and activates the wrapper
            if (typeof arg.reason === 'string' && arg.reason === 'notification') {
                bringToFront(arg.windowName, arg.reason);
            }
            break;
        case apiCmds.openScreenPickerWindow:
            if (Array.isArray(arg.sources) && typeof arg.id === 'number') {
                openScreenPickerWindow(event.sender, arg.sources, arg.id);
            }
            break;
        case apiCmds.popupMenu: {
            let browserWin = electron.BrowserWindow.fromWebContents(event.sender);
            if (browserWin && !browserWin.isDestroyed()) {
                windowMgr.getMenu().popup(browserWin, {x: 20, y: 15, async: true});
            }
            break;
        }
        case apiCmds.optimizeMemoryConsumption:
            if (typeof arg.memory === 'object' && typeof arg.cpuUsage === 'object' && typeof arg.memory.workingSetSize === 'number') {
                optimizeMemory(arg.memory, arg.cpuUsage);
            }
            break;
        case apiCmds.setIsInMeeting:
            if (typeof arg.isInMeeting === 'boolean') {
                setIsInMeeting(arg.isInMeeting);
            }
            break;
<<<<<<< HEAD
        case apiCmds.keyPress:
            if (typeof arg.keyCode === 'number') {
                handleKeyPress(arg.keyCode);
=======
        case apiCmds.setLocale:
            if (typeof arg.locale === 'string') {
                eventEmitter.emit('language-changed', { language: arg.locale });
>>>>>>> a26a1d60
            }
            break;
        default:
    }

});

// expose these methods primarily for testing...
module.exports = {
    shouldCheckValidWindow: function(shouldCheck) {
        checkValidWindow = shouldCheck;
    }
};<|MERGE_RESOLUTION|>--- conflicted
+++ resolved
@@ -182,15 +182,14 @@
                 setIsInMeeting(arg.isInMeeting);
             }
             break;
-<<<<<<< HEAD
+        case apiCmds.setLocale:
+            if (typeof arg.locale === 'string') {
+                eventEmitter.emit('language-changed', { language: arg.locale });
+            }
+            break;
         case apiCmds.keyPress:
             if (typeof arg.keyCode === 'number') {
                 handleKeyPress(arg.keyCode);
-=======
-        case apiCmds.setLocale:
-            if (typeof arg.locale === 'string') {
-                eventEmitter.emit('language-changed', { language: arg.locale });
->>>>>>> a26a1d60
             }
             break;
         default:
