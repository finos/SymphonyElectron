'use strict';

/**
 * This module runs in the main process and handles api calls
 * from the renderer process.
 */
const electron = require('electron');

const windowMgr = require('./windowMgr.js');
const log = require('./log.js');
const activityDetection = require('./activityDetection/activityDetection');
const badgeCount = require('./badgeCount.js');
const protocolHandler = require('./protocolHandler');

const apiEnums = require('./enums/api.js');
const apiCmds = apiEnums.cmds;
const apiName = apiEnums.apiName;

// can be overridden for testing
let checkValidWindow = true;

/**
 * Ensure events comes from a window that we have created.
 * @param  {EventEmitter} event  node emitter event to be tested
 * @return {Boolean} returns true if exists otherwise false
 */
function isValidWindow(event) {
    if (!checkValidWindow) {
        return true;
    }
    var result = false;
    if (event && event.sender) {
        // validate that event sender is from window we created
        const browserWin = electron.BrowserWindow.fromWebContents(event.sender);
        const winKey = event.sender.browserWindowOptions &&
            event.sender.browserWindowOptions.winKey;

        result = windowMgr.hasWindow(browserWin, winKey);
    }

    if (!result) {
        /* eslint-disable no-console */
        console.log('invalid window try to perform action, ignoring action');
        /* eslint-enable no-console */
    }

    return result;
}

/**
 * Handle API related ipc messages from renderers. Only messages from windows
 * we have created are allowed.
 */
electron.ipcMain.on(apiName, (event, arg) => {
    if (!isValidWindow(event)) {
        return;
    }

    if (!arg) {
        return;
    }

    if (arg.cmd === apiCmds.isOnline && typeof arg.isOnline === 'boolean') {
        windowMgr.setIsOnline(arg.isOnline);
        return;
    }

    if (arg.cmd === apiCmds.setBadgeCount && typeof arg.count === 'number') {
        badgeCount.show(arg.count);
        return;
    }

    if (arg.cmd === apiCmds.checkProtocolAction) {
        protocolHandler.checkProtocolAction();
        return;
    }

    if (arg.cmd === apiCmds.badgeDataUrl && typeof arg.dataUrl === 'string' &&
        typeof arg.count === 'number') {
        badgeCount.setDataUrl(arg.dataUrl, arg.count);
        return;
    }

    if (arg.cmd === apiCmds.activate && typeof arg.windowName === 'string') {
        windowMgr.activate(arg.windowName);
        return;
    }

    if (arg.cmd === apiCmds.registerBoundsChange) {
        windowMgr.setBoundsChangeWindow(event.sender);
    }

    if (arg.cmd === apiCmds.registerLogger) {
        // renderer window that has a registered logger from JS.        
        log.setLogWindow(event.sender);
    }

<<<<<<< HEAD
    if (arg.cmd === apiCmds.registerProtocolHandler) {        
        protocolHandler.setProtocolWindow(event.sender);
    }

=======
    if (arg.cmd === apiCmds.registerActivityDetection) {
        // renderer window that has a registered activity detection from JS.
        activityDetection.setActivityWindow(arg.period, event.sender);
    }
>>>>>>> c0908e64
});

// expose these methods primarily for testing...
module.exports = {
    shouldCheckValidWindow: function (shouldCheck) {
        checkValidWindow = shouldCheck;
    }
};<|MERGE_RESOLUTION|>--- conflicted
+++ resolved
@@ -91,21 +91,19 @@
     }
 
     if (arg.cmd === apiCmds.registerLogger) {
-        // renderer window that has a registered logger from JS.        
+        // renderer window that has a registered logger from JS.
         log.setLogWindow(event.sender);
     }
 
-<<<<<<< HEAD
-    if (arg.cmd === apiCmds.registerProtocolHandler) {        
+    if (arg.cmd === apiCmds.registerProtocolHandler) {
         protocolHandler.setProtocolWindow(event.sender);
     }
 
-=======
+
     if (arg.cmd === apiCmds.registerActivityDetection) {
         // renderer window that has a registered activity detection from JS.
         activityDetection.setActivityWindow(arg.period, event.sender);
     }
->>>>>>> c0908e64
 });
 
 // expose these methods primarily for testing...
