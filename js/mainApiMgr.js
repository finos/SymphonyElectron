--- conflicted
+++ resolved
@@ -165,15 +165,14 @@
                 eventEmitter.emit('language-changed', { language: arg.locale });
             }
             break;
-<<<<<<< HEAD
+        case apiCmds.keyPress:
+            if (typeof arg.keyCode === 'number') {
+                windowMgr.handleKeyPress(arg.keyCode);
+            }
+            break;
         case apiCmds.originCheck:
             if (typeof arg.origin === 'string') {
                 originCheck(event.sender, arg.origin);
-=======
-        case apiCmds.keyPress:
-            if (typeof arg.keyCode === 'number') {
-                windowMgr.handleKeyPress(arg.keyCode);
->>>>>>> cc39f43e
             }
             break;
         default:
