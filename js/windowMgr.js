--- conflicted
+++ resolved
@@ -249,7 +249,6 @@
                 webContents.send('downloadCompleted', data);
             }
         });
-<<<<<<< HEAD
     });
 
     getConfigField('url')
@@ -267,20 +266,7 @@
         .catch((err) => {                        
             log.send(logLevels.ERROR, 'Unable to initialize crash reporter in the main window. Error is -> ' + err);
         });
-    }
-
-    // bug in electron is preventing this from working in sandboxed evt...
-    // https://github.com/electron/electron/issues/8841
-    mainWindow.webContents.on('will-navigate', function(event, willNavUrl) {
-        if (!sandboxed) {
-            return;
-        }
-        event.preventDefault();
-        openUrlInDefaultBrower(willNavUrl);
-    });
-=======
-    });    
->>>>>>> 1fecd103
+    }    
 
     // open external links in default browser - a tag with href='_blank' or window.open
     mainWindow.webContents.on('new-window', function (event, newWinUrl,
@@ -404,9 +390,6 @@
                                 browserWin.close();
                             }
                         });
-<<<<<<< HEAD
-                    });                    
-=======
                     };
 
                     browserWin.webContents.on('crashed', handleChildWindowCrashEvent);
@@ -420,7 +403,6 @@
                     // we open that link in an external browser rather than creating
                     // a new window
                     browserWin.webContents.on('new-window', handleChildNewWindowEvent);                
->>>>>>> 1fecd103
 
                     addWindowKey(newWinKey, browserWin);
 
@@ -438,11 +420,7 @@
             });
         } else {
             event.preventDefault();
-<<<<<<< HEAD
-            openUrlInDefaultBrower(newWinUrl);
-=======
             openUrlInDefaultBrowser(newWinUrl);
->>>>>>> 1fecd103
         }
     });
 
