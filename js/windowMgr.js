'use strict';

const electron = require('electron');
const app = electron.app;
const BrowserWindow = electron.BrowserWindow;
const path = require('path');
const nodeURL = require('url');
const querystring = require('querystring');

const { getTemplate, getMinimizeOnClose } = require('./menus/menuTemplate.js');
const loadErrors = require('./dialogs/showLoadError.js');
const isInDisplayBounds = require('./utils/isInDisplayBounds.js');
const getGuid = require('./utils/getGuid.js');
const log = require('./log.js');
const logLevels = require('./enums/logLevels.js');
const notify = require('./notify/electron-notify.js');
const eventEmitter = require('./eventEmitter');

const throttle = require('./utils/throttle.js');
const { getConfigField, updateConfigField } = require('./config.js');

//context menu
const contextMenu = require('./menus/contextMenu.js');

// show dialog when certificate errors occur
require('./dialogs/showCertError.js');

// Keep a global reference of the window object, if you don't, the window will
// be closed automatically when the JavaScript object is garbage collected.
let mainWindow;
let windows = {};
let willQuitApp = false;
let isOnline = true;
let boundsChangeWindow;
<<<<<<< HEAD
let position = 'lower-right';
let display;
=======
let alwaysOnTop = false;
>>>>>>> b72e95fd

// note: this file is built using browserify in prebuild step.
const preloadMainScript = path.join(__dirname, 'preload/_preloadMain.js');

const MIN_WIDTH = 300;
const MIN_HEIGHT = 600;

function addWindowKey(key, browserWin) {
    windows[key] = browserWin;
}

function removeWindowKey(key) {
    delete windows[key];
}

function getParsedUrl(url) {
    return nodeURL.parse(url);
}

function createMainWindow(initialUrl) {
    getConfigField('mainWinPos').then(
        function (bounds) {
            doCreateMainWindow(initialUrl, bounds);
        },
        function () {
            // failed, use default bounds
            doCreateMainWindow(initialUrl, null);
        }
    )
}

function doCreateMainWindow(initialUrl, initialBounds) {
    let url = initialUrl;
    let key = getGuid();

    log.send(logLevels.INFO, 'creating main window url: ' + url);

    let newWinOpts = {
        title: 'Symphony',
        show: true,
        minWidth: MIN_WIDTH,
        minHeight: MIN_HEIGHT,
        alwaysOnTop: false,
        webPreferences: {
            sandbox: true,
            nodeIntegration: false,
            preload: preloadMainScript,
        }
    };

    // set size and position
    let bounds = initialBounds;

    // if bounds if not fully contained in some display then use default size
    // and position.
    if (!isInDisplayBounds(bounds)) {
        bounds = null;
    }

    if (bounds && bounds.width && bounds.height) {
        newWinOpts.width = bounds.width;
        newWinOpts.height = bounds.height;
    } else {
        newWinOpts.width = 1024;
        newWinOpts.height = 768;
    }

    // will center on screen if values not provided
    if (bounds && bounds.x && bounds.y) {
        newWinOpts.x = bounds.x;
        newWinOpts.y = bounds.y;
    }

    // will set the main window on top as per the user prefs
    if (alwaysOnTop){
        newWinOpts.alwaysOnTop = alwaysOnTop;
    }

    // note: augmenting with some custom values
    newWinOpts.winKey = key;

    mainWindow = new BrowserWindow(newWinOpts);
    mainWindow.winName = 'main';

    let throttledMainWinBoundsChange = throttle(5000, saveMainWinBounds);
    mainWindow.on('move', throttledMainWinBoundsChange);
    mainWindow.on('resize', throttledMainWinBoundsChange);

    function retry() {
        if (!isOnline) {
            loadErrors.showNetworkConnectivityError(mainWindow, url, retry);
            return;
        }

        if (mainWindow.webContents) {
            mainWindow.webContents.reload();
        }
    }

    // content can be cached and will still finish load but
    // we might not have network connectivity, so warn the user.
    mainWindow.webContents.on('did-finish-load', function () {
        url = mainWindow.webContents.getURL();

        if (!isOnline) {
            loadErrors.showNetworkConnectivityError(mainWindow, url, retry);
        } else {
            // updates the notify config with user preference
            notify.updateConfig({position: position, display: display});
            // removes all existing notifications when main window reloads
            notify.reset();
            log.send(logLevels.INFO, 'loaded main window url: ' + url);

        }
    });

    mainWindow.webContents.on('did-fail-load', function (event, errorCode,
                                                         errorDesc, validatedURL) {
        loadErrors.showLoadFailure(mainWindow, validatedURL, errorDesc, errorCode, retry);
    });

    addWindowKey(key, mainWindow);
    mainWindow.loadURL(url);

    const menu = electron.Menu.buildFromTemplate(getTemplate(app));
    electron.Menu.setApplicationMenu(menu);

    mainWindow.on('close', function(e) {
        if (willQuitApp) {
            destroyAllWindows();
            return;
        }

        if (getMinimizeOnClose()) {
            e.preventDefault();
            mainWindow.minimize();
        } else {
            app.quit();
        }
    });

    function destroyAllWindows() {
        let keys = Object.keys(windows);
        for (var i = 0, len = keys.length; i < len; i++) {
            let winKey = keys[i];
            removeWindowKey(winKey);
        }

        mainWindow = null;
    }

    mainWindow.on('closed', destroyAllWindows);

    // bug in electron is preventing this from working in sandboxed evt...
    // https://github.com/electron/electron/issues/8841
    mainWindow.webContents.on('will-navigate', function(event, willNavUrl) {
        event.preventDefault();
        openUrlInDefaultBrower(willNavUrl);
    });

    // open external links in default browser - a tag with href='_blank' or window.open
    mainWindow.webContents.on('new-window', function (event, newWinUrl,
                                                      frameName, disposition, newWinOptions) {

        let newWinParsedUrl = getParsedUrl(newWinUrl);
        let mainWinParsedUrl = getParsedUrl(url);

        let newWinHost = newWinParsedUrl && newWinParsedUrl.host;
        let mainWinHost = mainWinParsedUrl && mainWinParsedUrl.host;

        // only allow window.open to succeed is if coming from same hsot,
        // otherwise open in default browser.
        if (disposition === 'new-window' && newWinHost === mainWinHost) {
            // handle: window.open

            if (!frameName) {
                // abort - no frame name provided.
                return;
            }

            log.send(logLevels.INFO, 'creating pop-out window url: ' + newWinParsedUrl);

            let x = 0;
            let y = 0;

            let width = newWinOptions.width || MIN_WIDTH;
            let height = newWinOptions.height || MIN_HEIGHT;

            // try getting x and y position from query parameters
            var query = newWinParsedUrl && querystring.parse(newWinParsedUrl.query);
            if (query && query.x && query.y) {
                let newX = Number.parseInt(query.x, 10);
                let newY = Number.parseInt(query.y, 10);

                let newWinRect = {x: newX, y: newY, width, height};

                // only accept if both are successfully parsed.
                if (Number.isInteger(newX) && Number.isInteger(newY) &&
                    isInDisplayBounds(newWinRect)) {
                    x = newX;
                    y = newY;
                } else {
                    x = 0;
                    y = 0;
                }
            } else {
                // create new window at slight offset from main window.
                ({x, y} = getWindowSizeAndPosition(mainWindow));
                x += 50;
                y += 50;
            }

            /* eslint-disable no-param-reassign */
            newWinOptions.x = x;
            newWinOptions.y = y;
            newWinOptions.width = Math.max(width, MIN_WIDTH);
            newWinOptions.height = Math.max(height, MIN_HEIGHT);
            newWinOptions.minWidth = MIN_WIDTH;
            newWinOptions.minHeight = MIN_HEIGHT;
            newWinOptions.alwaysOnTop = alwaysOnTop;

            let newWinKey = getGuid();

            newWinOptions.winKey = newWinKey;
            /* eslint-enable no-param-reassign */

            let webContents = newWinOptions.webContents;

            webContents.once('did-finish-load', function () {
                let browserWin = BrowserWindow.fromWebContents(webContents);

                if (browserWin) {
                    log.send(logLevels.INFO, 'loaded pop-out window url: ' + newWinParsedUrl);

                    browserWin.winName = frameName;
                    browserWin.setAlwaysOnTop(alwaysOnTop);

                    browserWin.once('closed', function () {
                        removeWindowKey(newWinKey);
                        browserWin.removeListener('move', throttledBoundsChange);
                        browserWin.removeListener('resize', throttledBoundsChange);
                    });

                    addWindowKey(newWinKey, browserWin);

                    // throttle changes so we don't flood client.
                    let throttledBoundsChange = throttle(1000,
                        sendChildWinBoundsChange.bind(null, browserWin));
                    browserWin.on('move', throttledBoundsChange);
                    browserWin.on('resize', throttledBoundsChange);
                }
            });
        } else {
            event.preventDefault();
            openUrlInDefaultBrower(newWinUrl)
        }
    });

    contextMenu(mainWindow);
}

app.on('before-quit', function () {
    willQuitApp = true;
});

function saveMainWinBounds() {
    let newBounds = getWindowSizeAndPosition(mainWindow);

    if (newBounds) {
        updateConfigField('mainWinPos', newBounds);
    }
}

function getMainWindow() {
    return mainWindow;
}

function getWindowSizeAndPosition(window) {
    if (window) {
        let newPos = window.getPosition();
        let newSize = window.getSize();

        if (newPos && newPos.length === 2 &&
            newSize && newSize.length === 2) {
            return {
                x: newPos[0],
                y: newPos[1],
                width: newSize[0],
                height: newSize[1],
            };
        }
    }

    return null;
}

function showMainWindow() {
    mainWindow.show();
}

function isMainWindow(win) {
    return mainWindow === win;
}

function hasWindow(win, winKey) {
    if (win instanceof BrowserWindow) {
        let browserWin = windows[winKey];
        return browserWin && win === browserWin;
    }

    return false;
}

function setIsOnline(status) {
    isOnline = status;
}

/**
 * Tries finding a window we have created with given name.  If founds then
 * brings to front and gives focus.
 * @param  {String} windowName Name of target window. Note: main window has
 * name 'main'.
 */
function activate(windowName) {
    let keys = Object.keys(windows);
    for (let i = 0, len = keys.length; i < len; i++) {
        let window = windows[keys[i]];
        if (window && !window.isDestroyed() && window.winName === windowName) {
            if (window.isMinimized()) {
                window.restore();
            } else {
                window.show();
            }
            return;
        }
    }
}

/**
 * name of renderer window to notify when bounds of child window changes.
 * @param {object} window Renderer window to use IPC with to inform about size/
 * position change.
 */
function setBoundsChangeWindow(window) {
    boundsChangeWindow = window;
}

/**
 * Called when bounds of child window changes size/position
 * @param  {object} window Child window which has changed size/position.
 */
function sendChildWinBoundsChange(window) {
    let newBounds = getWindowSizeAndPosition(window);
    if (newBounds && boundsChangeWindow) {
        newBounds.windowName = window.winName;
        // ipc msg back to renderer to inform bounds has changed.
        boundsChangeWindow.send('boundsChange', newBounds);
    }
}

function openUrlInDefaultBrower(urlToOpen) {
    if (urlToOpen) {
        electron.shell.openExternal(urlToOpen);
    }
}

<<<<<<< HEAD
// node event emitter for notification settings
eventEmitter.on('notificationSettings', (notificationSettings) => {
    position = notificationSettings.position;
    display = notificationSettings.display;
=======
/**
 * Called when an event is received from menu
 * @param boolean weather to enable or disable alwaysOnTop.
 */
function isAlwaysOnTop(boolean) {
    alwaysOnTop = boolean;
    let browserWins = BrowserWindow.getAllWindows();
    if (browserWins.length > 0) {
        browserWins.forEach(function (browser) {
            browser.setAlwaysOnTop(boolean);
        });
    }
}

// node event emitter to update always on top
eventEmitter.on('isAlwaysOnTop', (boolean) => {
    isAlwaysOnTop(boolean);
>>>>>>> b72e95fd
});

module.exports = {
    createMainWindow: createMainWindow,
    getMainWindow: getMainWindow,
    showMainWindow: showMainWindow,
    isMainWindow: isMainWindow,
    hasWindow: hasWindow,
    setIsOnline: setIsOnline,
    activate: activate,
    setBoundsChangeWindow: setBoundsChangeWindow
};<|MERGE_RESOLUTION|>--- conflicted
+++ resolved
@@ -32,12 +32,9 @@
 let willQuitApp = false;
 let isOnline = true;
 let boundsChangeWindow;
-<<<<<<< HEAD
+let alwaysOnTop = false;
 let position = 'lower-right';
 let display;
-=======
-let alwaysOnTop = false;
->>>>>>> b72e95fd
 
 // note: this file is built using browserify in prebuild step.
 const preloadMainScript = path.join(__dirname, 'preload/_preloadMain.js');
@@ -404,12 +401,6 @@
     }
 }
 
-<<<<<<< HEAD
-// node event emitter for notification settings
-eventEmitter.on('notificationSettings', (notificationSettings) => {
-    position = notificationSettings.position;
-    display = notificationSettings.display;
-=======
 /**
  * Called when an event is received from menu
  * @param boolean weather to enable or disable alwaysOnTop.
@@ -427,7 +418,12 @@
 // node event emitter to update always on top
 eventEmitter.on('isAlwaysOnTop', (boolean) => {
     isAlwaysOnTop(boolean);
->>>>>>> b72e95fd
+});
+
+// node event emitter for notification settings
+eventEmitter.on('notificationSettings', (notificationSettings) => {
+    position = notificationSettings.position;
+    display = notificationSettings.display;
 });
 
 module.exports = {
