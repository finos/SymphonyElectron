'use strict';

const fs = require('fs');
const electron = require('electron');
const app = electron.app;
const electronSession = electron.session;
const globalShortcut = electron.globalShortcut;
const BrowserWindow = electron.BrowserWindow;
const path = require('path');
const nodeURL = require('url');
const querystring = require('querystring');
const filesize = require('filesize');

const { getTemplate, getMinimizeOnClose, getTitleBarStyle } = require('./menus/menuTemplate.js');
const loadErrors = require('./dialogs/showLoadError.js');
const isInDisplayBounds = require('./utils/isInDisplayBounds.js');
const getGuid = require('./utils/getGuid.js');
const log = require('./log.js');
const logLevels = require('./enums/logLevels.js');
const notify = require('./notify/electron-notify.js');
const eventEmitter = require('./eventEmitter');
const throttle = require('./utils/throttle.js');
const { getConfigField, updateConfigField, readConfigFileSync, getMultipleConfigField } = require('./config.js');
const { isMac, isNodeEnv, isWindows10, isWindowsOS } = require('./utils/misc');
const { deleteIndexFolder } = require('./search/search.js');
const { isWhitelisted, parseDomain } = require('./utils/whitelistHandler');
const { initCrashReporterMain, initCrashReporterRenderer } = require('./crashReporter.js');
const i18n = require('./translation/i18n');
const getCmdLineArg = require('./utils/getCmdLineArg');

// show dialog when certificate errors occur
require('./dialogs/showCertError.js');
require('./dialogs/showBasicAuth.js');

// Keep a global reference of the window object, if you don't, the window will
// be closed automatically when the JavaScript object is garbage collected.
let mainWindow;
let windows = {};
let willQuitApp = false;
let isOnline = true;
let boundsChangeWindow;
let alwaysOnTop = false;
let position = 'lower-right';
let display;
let sandboxed = false;
let isAutoReload = false;

const KeyCodes = {
    Esc: 27,
};

// Application menu
let menu;
let lang;

// note: this file is built using browserify in prebuild step.
const preloadMainScript = path.join(__dirname, 'preload/_preloadMain.js');

const MIN_WIDTH = 300;
const MIN_HEIGHT = 300;

// Default window size for pop-out windows
const DEFAULT_WIDTH = 300;
const DEFAULT_HEIGHT = 600;

// Certificate transparency whitelist
let ctWhitelist = [];

/**
 * Adds a window key
 * @param key
 * @param browserWin
 */
function addWindowKey(key, browserWin) {
    windows[key] = browserWin;
}

/**
 * Removes a window key
 * @param key
 */
function removeWindowKey(key) {
    delete windows[key];
}

/**
 * Gets the parsed url
 * @returns {Url}
 * @param appUrl
 */
function getParsedUrl(appUrl) {
    let parsedUrl = nodeURL.parse(appUrl);
    if (!parsedUrl.protocol || parsedUrl.protocol !== 'https:') {
        parsedUrl.protocol = 'https:';
        parsedUrl.slashes = true
    }
    let url = nodeURL.format(parsedUrl);
    return nodeURL.parse(url);
}

/**
 * Creates the main window
 * @param initialUrl
 */
function createMainWindow(initialUrl) {
    getMultipleConfigField([ 'mainWinPos', 'isCustomTitleBar', 'locale' ])
        .then(configData => {
            lang = configData.locale || app.getLocale();
            doCreateMainWindow(initialUrl, configData.mainWinPos, configData.isCustomTitleBar);
        })
        .catch(() => {
            // failed use default bounds and frame
            lang = app.getLocale();
            doCreateMainWindow(initialUrl, null, false);
        });
}

/**
 * Creates the main window with bounds
 * @param initialUrl
 * @param initialBounds
 * @param isCustomTitleBar
 */
function doCreateMainWindow(initialUrl, initialBounds, isCustomTitleBar) {
    let url = initialUrl;
    let key = getGuid();

    const config = readConfigFileSync();

    // condition whether to enable custom Windows 10 title bar
    const isCustomTitleBarEnabled = typeof isCustomTitleBar === 'boolean'
        && isCustomTitleBar
        && isWindows10();
    log.send(logLevels.INFO, `we are configuring a custom title bar for windows -> ${isCustomTitleBarEnabled}`);
    
    ctWhitelist = config && config.ctWhitelist;
    log.send(logLevels.INFO, `we are configuring certificate transparency whitelist for the domains -> ${ctWhitelist}`);
    
    log.send(logLevels.INFO, `creating main window for ${url}`);
    
    if (config && config !== null && config.customFlags) {
        
        log.send(logLevels.INFO, 'Chrome flags config found!');
        
        if (config.customFlags.authServerWhitelist && config.customFlags.authServerWhitelist !== "") {
            log.send(logLevels.INFO, 'setting ntlm domains');
            electronSession.defaultSession.allowNTLMCredentialsForDomains(config.customFlags.authServerWhitelist);
        }
        
    }
    
    let newWinOpts = {
        title: 'Symphony',
        show: true,
        minWidth: MIN_WIDTH,
        minHeight: MIN_HEIGHT,
        frame: !isCustomTitleBarEnabled,
        alwaysOnTop: false,
        webPreferences: {
            sandbox: sandboxed,
            nodeIntegration: isNodeEnv,
            preload: preloadMainScript,
            nativeWindowOpen: true
        }
    };

    // set size and position
    let bounds = initialBounds;

    // if bounds if not fully contained in some display then use default size
    // and position.
    if (!isInDisplayBounds(bounds) || initialBounds.isMaximized || initialBounds.isFullScreen) {
        bounds = null;
    }

    if (bounds && bounds.width && bounds.height) {
        newWinOpts.width = bounds.width;
        newWinOpts.height = bounds.height;
    } else {
        newWinOpts.width = 900;
        newWinOpts.height = 900;
    }

    // will center on screen if values not provided
    if (bounds && bounds.x && bounds.y) {
        newWinOpts.x = bounds.x;
        newWinOpts.y = bounds.y;
    }

    // will set the main window on top as per the user prefs
    if (alwaysOnTop) {
        newWinOpts.alwaysOnTop = alwaysOnTop;
    }

    // note: augmenting with some custom values
    newWinOpts.winKey = key;

    mainWindow = new BrowserWindow(newWinOpts);
    mainWindow.winName = 'main';

    let throttledMainWinBoundsChange = throttle(1000, saveMainWinBounds);
    mainWindow.on('move', throttledMainWinBoundsChange);
    mainWindow.on('resize', throttledMainWinBoundsChange);
    mainWindow.on('enter-full-screen', () => {
        const snackBarContent = i18n.getMessageFor('SnackBar');
        // event sent to renderer process to show snack bar
        mainWindow.webContents.send('window-enter-full-screen', { snackBar: snackBarContent });
    });
    mainWindow.on('leave-full-screen', () => {
        // event sent to renderer process to remove snack bar
        mainWindow.webContents.send('window-leave-full-screen');
    });

    if (initialBounds && !isNodeEnv) {
        // maximizes the application if previously maximized
        if (initialBounds.isMaximized) {
            mainWindow.maximize();
        }

        // Sets the application to full-screen if previously set to full-screen
        if (isMac && initialBounds.isFullScreen) {
            mainWindow.setFullScreen(true);
        }
    }

    function retry() {
        if (!isOnline) {
            loadErrors.showNetworkConnectivityError(mainWindow, url, retry);
            return;
        }

        if (mainWindow.webContents) {
            mainWindow.webContents.reload();
        }
    }

    // Event needed to hide native menu bar on Windows 10 as we use custom menu bar
    mainWindow.webContents.once('did-start-loading', () => {
        if (isWindows10() && mainWindow && !mainWindow.isDestroyed()) {
            mainWindow.setMenuBarVisibility(false);
        }
    });

    // content can be cached and will still finish load but
    // we might not have network connectivity, so warn the user.
    mainWindow.webContents.on('did-finish-load', function () {
        // Initialize crash reporter
        initCrashReporterMain({ process: 'main window' });
        initCrashReporterRenderer(mainWindow, { process: 'render | main window' });

        url = mainWindow.webContents.getURL();
        mainWindow.webContents.send('on-page-load');
        // initializes and applies styles required for snack bar
        mainWindow.webContents.insertCSS(fs.readFileSync(path.join(__dirname, '/snackBar/style.css'), 'utf8').toString());
        if (isCustomTitleBarEnabled || isWindows10()) {
            mainWindow.webContents.insertCSS(fs.readFileSync(path.join(__dirname, '/windowsTitleBar/style.css'), 'utf8').toString());
            // This is required to initiate Windows title bar only after insertCSS
            const titleBarStyle = getTitleBarStyle();
            mainWindow.webContents.send('initiate-windows-title-bar', titleBarStyle);
        }

        if (!isOnline) {
            loadErrors.showNetworkConnectivityError(mainWindow, url, retry);
        } else {
            // updates the notify config with user preference
            notify.updateConfig({ position: position, display: display });
            // removes all existing notifications when main window reloads
            notify.reset();
            log.send(logLevels.INFO, 'loaded main window url: ' + url);

        }

        // ELECTRON-540 - needed to automatically
        // select desktop capture source
        const screenShareArg = getCmdLineArg(process.argv, '--auto-select-desktop-capture-source', false);
        if (screenShareArg && typeof screenShareArg === 'string') {
            mainWindow.webContents.send('screen-share-argv', screenShareArg);
        }
    });

    mainWindow.webContents.on('did-fail-load', function (event, errorCode,
        errorDesc, validatedURL) {
        loadErrors.showLoadFailure(mainWindow, validatedURL, errorDesc, errorCode, retry, false);
    });

    // In case a renderer process crashes, provide an
    // option for the user to either reload or close the window
    mainWindow.webContents.on('crashed', function () {
        const options = {
            type: 'error',
            title: i18n.getMessageFor('Renderer Process Crashed'),
            message: i18n.getMessageFor('Oops! Looks like we have had a crash. Please reload or close this window.'),
            buttons: ['Reload', 'Close']
        };

        electron.dialog.showMessageBox(options, function (index) {
            if (index === 0) {
                mainWindow.reload();
            }
            else {
                mainWindow.close();
            }
        });
    });
    
    registerShortcuts();
    handlePermissionRequests(mainWindow.webContents);

    addWindowKey(key, mainWindow);
    mainWindow.loadURL(url);
    
    rebuildMenu(lang);

    mainWindow.on('close', function (e) {
        if (willQuitApp) {
            destroyAllWindows();
            return;
        }

        if (getMinimizeOnClose()) {
            e.preventDefault();
            mainWindow.minimize();
        } else if (isMac) {
            e.preventDefault();
            mainWindow.hide();
        } else {
            app.quit();
        }
    });

    function destroyAllWindows() {
        let keys = Object.keys(windows);
        for (let i = 0, len = keys.length; i < len; i++) {
            let winKey = keys[i];
            removeWindowKey(winKey);
        }

        mainWindow = null;
    }

    mainWindow.on('closed', destroyAllWindows);
    
    // Manage File Downloads
    mainWindow.webContents.session.on('will-download', (event, item, webContents) => {
        // When download is in progress, send necessary data to indicate the same
        webContents.send('downloadProgress');
        
        // Send file path when download is complete
        item.once('done', (e, state) => {
            if (state === 'completed') {
                let data = {
                    _id: getGuid(),
                    savedPath: item.getSavePath() ? item.getSavePath() : '',
                    total: filesize(item.getTotalBytes() ? item.getTotalBytes() : 0),
                    fileName: item.getFilename() ? item.getFilename() : 'No name'
                };
                webContents.send('downloadCompleted', data);
            }
        });
    });

    // open external links in default browser - a tag with href='_blank' or window.open
    mainWindow.webContents.on('new-window', handleNewWindow);
    mainWindow.webContents.session.setCertificateVerifyProc(handleCertificateTransparencyChecks);

    function handleNewWindow(event, newWinUrl, frameName, disposition, newWinOptions) {
        
        let newWinParsedUrl = getParsedUrl(newWinUrl);
        let mainWinParsedUrl = getParsedUrl(url);

        let newWinHost = newWinParsedUrl && newWinParsedUrl.host;
        let mainWinHost = mainWinParsedUrl && mainWinParsedUrl.host;

        let emptyUrlString = 'about:blank';
        let dispositionWhitelist = ['new-window', 'foreground-tab'];

        // only allow window.open to succeed is if coming from same hsot,
        // otherwise open in default browser.
        if ((newWinHost === mainWinHost || newWinUrl === emptyUrlString) && dispositionWhitelist.includes(disposition)) {
            // handle: window.open

            if (!frameName) {
                // abort - no frame name provided.
                return;
            }

            log.send(logLevels.INFO, 'creating pop-out window url: ' + newWinParsedUrl);

            let x = 0;
            let y = 0;

            let width = newWinOptions.width || DEFAULT_WIDTH;
            let height = newWinOptions.height || DEFAULT_HEIGHT;

            // try getting x and y position from query parameters
            let query = newWinParsedUrl && querystring.parse(newWinParsedUrl.query);
            if (query && query.x && query.y) {
                let newX = Number.parseInt(query.x, 10);
                let newY = Number.parseInt(query.y, 10);

                let newWinRect = { x: newX, y: newY, width, height };

                // only accept if both are successfully parsed.
                if (Number.isInteger(newX) && Number.isInteger(newY) &&
                    isInDisplayBounds(newWinRect)) {
                    x = newX;
                    y = newY;
                } else {
                    x = 0;
                    y = 0;
                }
            } else {
                // create new window at slight offset from main window.
                ({ x, y } = getWindowSizeAndPosition(mainWindow));
                x += 50;
                y += 50;
            }

            /* eslint-disable no-param-reassign */
            newWinOptions.x = x;
            newWinOptions.y = y;
            newWinOptions.width = Math.max(width, DEFAULT_WIDTH);
            newWinOptions.height = Math.max(height, DEFAULT_HEIGHT);
            newWinOptions.minWidth = MIN_WIDTH;
            newWinOptions.minHeight = MIN_HEIGHT;
            newWinOptions.alwaysOnTop = alwaysOnTop;
            newWinOptions.frame = true;

            let newWinKey = getGuid();

            newWinOptions.winKey = newWinKey;
            /* eslint-enable no-param-reassign */

            let webContents = newWinOptions.webContents;

            // Event needed to hide native menu bar
            webContents.once('did-start-loading', () => {
                let browserWin = BrowserWindow.fromWebContents(webContents);
                if (isWindowsOS && browserWin && !browserWin.isDestroyed()) {
                    browserWin.setMenuBarVisibility(false);
                }
            });

            webContents.once('did-finish-load', function () {
                let browserWin = BrowserWindow.fromWebContents(webContents);

                if (browserWin) {
                    log.send(logLevels.INFO, 'loaded pop-out window url: ' + newWinParsedUrl);

<<<<<<< HEAD
=======
                    if (!isMac) {
                        // Removes the menu bar from the pop-out window
                        // setMenu is currently only supported on Windows and Linux
                        browserWin.setMenu(null);
                    }
                    browserWin.webContents.send('on-page-load');
                    // applies styles required for snack bar
                    browserWin.webContents.insertCSS(fs.readFileSync(path.join(__dirname, '/snackBar/style.css'), 'utf8').toString());

>>>>>>> cc39f43e
                    initCrashReporterMain({ process: 'pop-out window' });
                    initCrashReporterRenderer(browserWin, { process: 'render | pop-out window' });

                    browserWin.winName = frameName;
                    browserWin.setAlwaysOnTop(alwaysOnTop);

                    let handleChildWindowCrashEvent = (e) => {
                        const options = {
                            type: 'error',
                            title: i18n.getMessageFor('Renderer Process Crashed'),
                            message: i18n.getMessageFor('Oops! Looks like we have had a crash. Please reload or close this window.'),
                            buttons: ['Reload', 'Close']
                        };

                        let childBrowserWindow = BrowserWindow.fromWebContents(e.sender);
                        if (childBrowserWindow && !childBrowserWindow.isDestroyed()) {
                            electron.dialog.showMessageBox(childBrowserWindow, options, function (index) {
                                if (index === 0) {
                                    childBrowserWindow.reload();
                                } else {
                                    childBrowserWindow.close();
                                }
                            });
                        }
                    };

                    browserWin.webContents.on('crashed', handleChildWindowCrashEvent);

                    // In case we navigate to an external link from inside a pop-out,
                    // we open that link in an external browser rather than creating
                    // a new window
                    browserWin.webContents.on('new-window', handleNewWindow.bind(this));

                    addWindowKey(newWinKey, browserWin);

                    // Method that sends bound changes as soon
                    // as a new window is created
                    // issue https://perzoinc.atlassian.net/browse/ELECTRON-172
                    sendChildWinBoundsChange(browserWin);

                    // throttle full screen
                    let throttledFullScreen = throttle(1000,
                        handleChildWindowFullScreen.bind(null, browserWin));

                    // throttle leave full screen
                    let throttledLeaveFullScreen = throttle(1000,
                        handleChildWindowLeaveFullScreen.bind(null, browserWin));

                    // throttle changes so we don't flood client.
                    let throttledBoundsChange = throttle(1000,
                        sendChildWinBoundsChange.bind(null, browserWin));

                    browserWin.on('move', throttledBoundsChange);
                    browserWin.on('resize', throttledBoundsChange);
                    browserWin.on('enter-full-screen', throttledFullScreen);
                    browserWin.on('leave-full-screen', throttledLeaveFullScreen);

                    let handleChildWindowClosed = () => {
                        removeWindowKey(newWinKey);
                        browserWin.removeListener('move', throttledBoundsChange);
                        browserWin.removeListener('resize', throttledBoundsChange);
                        browserWin.removeListener('enter-full-screen', throttledFullScreen);
                        browserWin.removeListener('leave-full-screen', throttledLeaveFullScreen);
                    };
    
                    browserWin.on('close', () => {
                        browserWin.webContents.removeListener('new-window', handleNewWindow);
                        browserWin.webContents.removeListener('crashed', handleChildWindowCrashEvent);
                    });
    
                    browserWin.once('closed', () => {
                        handleChildWindowClosed();
                    });
                    
                    handlePermissionRequests(browserWin.webContents);
    
                    browserWin.webContents.session.setCertificateVerifyProc(handleCertificateTransparencyChecks);
                }
            });
        } else {
            event.preventDefault();
            openUrlInDefaultBrowser(newWinUrl);
        }
    }

    // whenever the main window is navigated for ex: window.location.href or url redirect
    mainWindow.webContents.on('will-navigate', function (event, navigatedURL) {
        deleteIndexFolder();
        isWhitelisted(navigatedURL)
            .catch(() => {
                event.preventDefault();
                electron.dialog.showMessageBox(mainWindow, {
                    type: 'warning',
                    buttons: ['Ok'],
                    title: i18n.getMessageFor('Not Allowed'),
                    message: i18n.getMessageFor('Sorry, you are not allowed to access this website') + ' (' + navigatedURL + '), ' + i18n.getMessageFor('please contact your administrator for more details'),
                });
            });
    });
    
    /**
     * Register shortcuts for the app
     */
    function registerShortcuts() {

        function devTools() {
            const focusedWindow = BrowserWindow.getFocusedWindow();

            if (focusedWindow && !focusedWindow.isDestroyed()) {
                focusedWindow.webContents.toggleDevTools();
            }
        }

        app.on('browser-window-focus', function () {
            globalShortcut.register(isMac ? 'Cmd+Alt+I' : 'Ctrl+Shift+I', devTools);
        });

        app.on('browser-window-blur', function () {
            globalShortcut.unregister(isMac ? 'Cmd+Alt+I' : 'Ctrl+Shift+I');
        });

    }
    
    /**
     * Sets permission requests for the window
     * @param webContents Web contents of the window
     */
    function handlePermissionRequests(webContents) {

        let session = webContents.session;

        getConfigField('permissions')
            .then((permissions) => {

                if (!permissions) {
                    log.send(logLevels.ERROR, 'permissions configuration is invalid, so, everything will be true by default!');
                    return;
                }

                session.setPermissionRequestHandler((sessionWebContents, permission, callback) => {

                    function handleSessionPermissions(userPermission, message, cb) {

                        log.send(logLevels.INFO, 'permission is -> ' + userPermission);

                        if (!userPermission) {
                            let fullMessage = i18n.getMessageFor('Your administrator has disabled') + message + '. ' + i18n.getMessageFor('Please contact your admin for help');
                            const browserWindow = BrowserWindow.getFocusedWindow();
                            if (browserWindow && !browserWindow.isDestroyed()) {
                                electron.dialog.showMessageBox(browserWindow, {type: 'error', title: i18n.getMessageFor('Permission Denied') + '!', message: fullMessage});
                            }
                        }

                        return cb(userPermission);

                    }

                    let PERMISSION_MEDIA = 'media';
                    let PERMISSION_LOCATION = 'geolocation';
                    let PERMISSION_NOTIFICATIONS = 'notifications';
                    let PERMISSION_MIDI_SYSEX = 'midiSysex';
                    let PERMISSION_POINTER_LOCK = 'pointerLock';
                    let PERMISSION_FULL_SCREEN = 'fullscreen';
                    let PERMISSION_OPEN_EXTERNAL = 'openExternal';

                    switch (permission) {

                        case PERMISSION_MEDIA:
                            return handleSessionPermissions(permissions.media, 'sharing your camera, microphone, and speakers', callback);

                        case PERMISSION_LOCATION:
                            return handleSessionPermissions(permissions.geolocation, 'sharing your location', callback);

                        case PERMISSION_NOTIFICATIONS:
                            return handleSessionPermissions(permissions.notifications, 'notifications', callback);

                        case PERMISSION_MIDI_SYSEX:
                            return handleSessionPermissions(permissions.midiSysex, 'MIDI Sysex', callback);

                        case PERMISSION_POINTER_LOCK:
                            return handleSessionPermissions(permissions.pointerLock, 'Pointer Lock', callback);

                        case PERMISSION_FULL_SCREEN:
                            return handleSessionPermissions(permissions.fullscreen, 'Full Screen', callback);

                        case PERMISSION_OPEN_EXTERNAL:
                            return handleSessionPermissions(permissions.openExternal, 'Opening External App', callback);

                        default:
                            return callback(false);
                    }

                });

            }).catch((error) => {
                log.send(logLevels.ERROR, 'unable to get permissions configuration, so, everything will be true by default! ' + error);
            })

    }
    
    function handleCertificateTransparencyChecks(request, callback) {
        
        const { hostname: hostUrl, errorCode } = request;
        
        if (errorCode === 0) {
            return callback(0);
        }
        
        let { tld, domain } = parseDomain(hostUrl);
        let host = domain + tld;
        
        if (ctWhitelist && Array.isArray(ctWhitelist) && ctWhitelist.length > 0 && ctWhitelist.indexOf(host) > -1) {
            return callback(0);
        }
        
        return callback(-2);
    }

}

/**
 * Handles the event before-quit emitted by electron
 */
app.on('before-quit', function () {
    willQuitApp = true;
});

/**
 * Saves the main window bounds
 */
function saveMainWinBounds() {
    let newBounds = getWindowSizeAndPosition(mainWindow);

    // set application full-screen and maximized state
    if (mainWindow && !mainWindow.isDestroyed()) {
        newBounds.isMaximized = mainWindow.isMaximized();
        newBounds.isFullScreen = mainWindow.isFullScreen();
    }

    if (newBounds) {
        updateConfigField('mainWinPos', newBounds);
    }
}

/**
 * Gets the main window
 * @returns {*}
 */
function getMainWindow() {
    return mainWindow;
}

/**
 * Gets the application menu
 * @returns {*}
 */
function getMenu() {
    return menu;
}

/**
 * Gets a window's size and position
 * @param window
 * @returns {*}
 */
function getWindowSizeAndPosition(window) {
    if (window) {
        let newPos = window.getPosition();
        let newSize = window.getSize();

        if (newPos && newPos.length === 2 &&
            newSize && newSize.length === 2) {
            return {
                x: newPos[0],
                y: newPos[1],
                width: newSize[0],
                height: newSize[1],
            };
        }
    }

    return null;
}

/**
 * Shows the main window
 */
function showMainWindow() {
    if (mainWindow) {
        mainWindow.show();
    }
}

/**
 * Tells if a window is the main window
 * @param win
 * @returns {boolean}
 */
function isMainWindow(win) {
    return mainWindow === win;
}

/**
 * Checks if the window and a key has a window
 * @param win
 * @param winKey
 * @returns {*}
 */
function hasWindow(win, winKey) {
    if (win instanceof BrowserWindow) {
        let browserWin = windows[winKey];
        return browserWin && win === browserWin;
    }

    return false;
}

/**
 * Sets if a user is online
 * @param status
 */
function setIsOnline(status) {
    isOnline = status;
}

/**
 * Tries finding a window we have created with given name.  If found, then
 * brings to front and gives focus.
 * @param  {String} windowName   Name of target window. Note: main window has
 * name 'main'.
 * @param {Boolean} shouldFocus  whether to get window to focus or just show
 * without giving focus
 */
function activate(windowName, shouldFocus = true) {

    // don't activate when the app is reloaded programmatically
    // Electron-136
    if (isAutoReload) {
        return null;
    }

    let keys = Object.keys(windows);
    for (let i = 0, len = keys.length; i < len; i++) {
        let window = windows[keys[i]];
        if (window && !window.isDestroyed() && window.winName === windowName) {

            // Flash task bar icon in Windows
            if (isWindowsOS && !shouldFocus) {
                return window.flashFrame(true);
            }

            // brings window without giving focus on mac
            if (isMac && !shouldFocus) {
                return window.showInactive();
            }

            if (window.isMinimized()) {
                return window.restore();
            }

            return window.show();
        }
    }
    return null;
}

/**
 * Sets if is auto reloading the app
 * @param reload
 */
function setIsAutoReload(reload) {
    if (typeof reload === 'boolean') {
        isAutoReload = reload
    }
}

/**
 * name of renderer window to notify when bounds of child window changes.
 * @param {object} window Renderer window to use IPC with to inform about size/
 * position change.
 */
function setBoundsChangeWindow(window) {
    boundsChangeWindow = window;
}

/**
 * Called when bounds of child window changes size/position
 * @param  {object} window Child window which has changed size/position.
 */
function sendChildWinBoundsChange(window) {
    let newBounds = getWindowSizeAndPosition(window);
    if (newBounds && boundsChangeWindow) {
        newBounds.windowName = window.winName;
        // ipc msg back to renderer to inform bounds has changed.
        boundsChangeWindow.send('boundsChange', newBounds);
    }
}

/**
 * Called when the child window is set to full screen
 */
function handleChildWindowFullScreen(browserWindow) {
    const snackBarContent = i18n.getMessageFor('SnackBar');
    browserWindow.webContents.send('window-enter-full-screen', { snackBar: snackBarContent });
}

/**
 * Called when the child window left full screen
 */
function handleChildWindowLeaveFullScreen(browserWindow) {
    browserWindow.webContents.send('window-leave-full-screen');
}

/**
 * Opens an external url in the system's default browser
 * @param urlToOpen
 */
function openUrlInDefaultBrowser(urlToOpen) {
    if (urlToOpen) {
        electron.shell.openExternal(urlToOpen);
    }
}

/**
 * Called when an event is received from menu
 * @param {boolean} boolean whether to enable or disable alwaysOnTop.
 * @param {boolean} shouldActivateMainWindow whether to activate main window
 */
function isAlwaysOnTop(boolean, shouldActivateMainWindow = true) {
    alwaysOnTop = boolean;
    let browserWins = BrowserWindow.getAllWindows();
    if (browserWins.length > 0) {
        browserWins
            .filter((browser) => typeof browser.notfyObj !== 'object')
            .forEach(function (browser) {
                browser.setAlwaysOnTop(boolean);
            });

        // An issue where changing the alwaysOnTop property
        // focus the pop-out window
        // Issue - Electron-209/470
        if (mainWindow && mainWindow.winName && shouldActivateMainWindow) {
            activate(mainWindow.winName);
        }
    }
}

// node event emitter to update always on top
eventEmitter.on('isAlwaysOnTop', (params) => {
    isAlwaysOnTop(params.isAlwaysOnTop, params.shouldActivateMainWindow);
});

// node event emitter for notification settings
eventEmitter.on('notificationSettings', (notificationSettings) => {
    position = notificationSettings.position;
    display = notificationSettings.display;
});

eventEmitter.on('language-changed', (opts) => {
    const language = opts && opts.language || app.getLocale();
    log.send(logLevels.INFO, `language changed to ${language}. Updating menu and user config`);
    rebuildMenu(language);
    updateConfigField('locale', language);
});

function rebuildMenu(language) {
    setLanguage(language);
    menu = electron.Menu.buildFromTemplate(getTemplate(app));
    electron.Menu.setApplicationMenu(menu);
}

function setLanguage(language) {
    i18n.setLanguage(language);
}

/**
 * Method that gets invoked when an external display
 * is removed using electron 'display-removed' event.
 */
function verifyDisplays() {

    // This is only for Windows, macOS handles this by itself
    if (!mainWindow || isMac) {
        return;
    }

    const bounds = mainWindow.getBounds();
    if (bounds) {
        let isXAxisValid = true;
        let isYAxisValid = true;

        // checks to make sure the x,y are valid pairs
        if ((bounds.x === undefined && (bounds.y || bounds.y === 0))) {
            isXAxisValid = false;
        }
        if ((bounds.y === undefined && (bounds.x || bounds.x === 0))) {
            isYAxisValid = false;
        }

        if (!isXAxisValid && !isYAxisValid) {
            return;
        }

        let externalDisplay = checkExternalDisplay(bounds);

        // If external window doesn't exists, reposition main window
        if (!externalDisplay) {
            repositionMainWindow();
        }
    }
}

/**
 * Method that verifies if wrapper exists in any of the available
 * external display by comparing the app bounds with the display bounds
 * if not exists returns false otherwise true
 * @param appBounds {Electron.Rectangle} - current electron wrapper bounds
 * @returns {boolean}
 */
function checkExternalDisplay(appBounds) {
    const x = appBounds.x;
    const y = appBounds.y;
    const width = appBounds.width;
    const height = appBounds.height;
    const factor = 0.2;
    
    // Loops through all the available displays and
    // verifies if the wrapper exists within the display bounds
    // returns false if not exists otherwise true
    return !!electron.screen.getAllDisplays().find(({ bounds }) => {

        const leftMost = x + (width * factor);
        const topMost = y + (height * factor);
        const rightMost = x + width - (width * factor);
        const bottomMost = y + height - (height * factor);

        if (leftMost < bounds.x || topMost < bounds.y) {
            return false;
        }

        return !(rightMost > bounds.x + bounds.width || bottomMost > bounds.y + bounds.height);

    });
}

/**
 * Method that resets the main window bounds when an external display
 * was removed and if the wrapper was contained within that bounds
 */
function repositionMainWindow() {
    
    const { workArea } = electron.screen.getPrimaryDisplay();
    const bounds = workArea;

    if (!bounds) {
        return;
    }

    const windowWidth = Math.round(bounds.width * 0.6);
    const windowHeight = Math.round(bounds.height * 0.8);

    // Calculating the center of the primary display
    // to place the wrapper
    const centerX = bounds.x + bounds.width / 2.0;
    const centerY = bounds.y + bounds.height / 2.0;
    const x = Math.round(centerX - (windowWidth / 2.0));
    const y = Math.round(centerY - (windowHeight / 2.0));

    let rectangle = { x, y, width: windowWidth, height: windowHeight };

    // resetting the main window bounds
    if (mainWindow) {
        if (!mainWindow.isVisible()) {
            mainWindow.show();
        }

        if (mainWindow.isMinimized()) {
            mainWindow.restore();
        }

        mainWindow.focus();
        mainWindow.flashFrame(false);
        mainWindow.setBounds(rectangle, true);
    }
}

/**
 * Method that handles key press
 * @param keyCode {number}
 */
function handleKeyPress(keyCode) {
    switch (keyCode) {
        case KeyCodes.Esc: {
            const focusedWindow = BrowserWindow.getFocusedWindow();

            if (focusedWindow && !focusedWindow.isDestroyed() && focusedWindow.isFullScreen()) {
                focusedWindow.setFullScreen(false);
            }
            break;
        }
        default:
            break;
    }
}


module.exports = {
    createMainWindow: createMainWindow,
    getMainWindow: getMainWindow,
    showMainWindow: showMainWindow,
    isMainWindow: isMainWindow,
    hasWindow: hasWindow,
    setIsOnline: setIsOnline,
    activate: activate,
    setBoundsChangeWindow: setBoundsChangeWindow,
    verifyDisplays: verifyDisplays,
    getMenu: getMenu,
    setIsAutoReload: setIsAutoReload,
    handleKeyPress: handleKeyPress
};<|MERGE_RESOLUTION|>--- conflicted
+++ resolved
@@ -447,8 +447,6 @@
                 if (browserWin) {
                     log.send(logLevels.INFO, 'loaded pop-out window url: ' + newWinParsedUrl);
 
-<<<<<<< HEAD
-=======
                     if (!isMac) {
                         // Removes the menu bar from the pop-out window
                         // setMenu is currently only supported on Windows and Linux
@@ -458,7 +456,6 @@
                     // applies styles required for snack bar
                     browserWin.webContents.insertCSS(fs.readFileSync(path.join(__dirname, '/snackBar/style.css'), 'utf8').toString());
 
->>>>>>> cc39f43e
                     initCrashReporterMain({ process: 'pop-out window' });
                     initCrashReporterRenderer(browserWin, { process: 'render | pop-out window' });
 
