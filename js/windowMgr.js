--- conflicted
+++ resolved
@@ -121,13 +121,8 @@
     }
 
     // content can be cached and will still finish load but
-<<<<<<< HEAD
     // we might not have network connectivity, so warn the user.
-    mainWindow.webContents.on('did-finish-load', function() {
-=======
-    // we might not have netowrk connectivity, so warn the user.
     mainWindow.webContents.on('did-finish-load', function () {
->>>>>>> c0908e64
         url = mainWindow.webContents.getURL();
 
         if (!isOnline) {
