--- conflicted
+++ resolved
@@ -138,13 +138,12 @@
         },
 
         /**
-<<<<<<< HEAD
-         * allws JS to register a protocol handler that can be used by the electron main process.
+         * allows JS to register a protocol handler that can be used by the electron main process.
          * @param protocolHandler {Object} protocolHandler a callback to register the protocol handler
          */
-        registerProtocolHandler: function (protocolHandler) {            
-
-            if (typeof protocolHandler === 'function') {                
+        registerProtocolHandler: function (protocolHandler) {
+
+            if (typeof protocolHandler === 'function') {
 
                 local.processProtocolAction = protocolHandler;
 
@@ -154,8 +153,9 @@
 
             }
 
-        }
-=======
+        },
+
+        /**
          * allows JS to register a activity detector that can be used by electron main process.
          * @param  {Object} activityDetection - function that can be called accepting
          * @param  {Object} period - minimum user idle time in millisecond
@@ -183,7 +183,6 @@
          * for interface: see documentation in desktopCapturer/getSources.js
          */
         getMediaSources: getMediaSources
->>>>>>> c0908e64
 
     };
 
