--- conflicted
+++ resolved
@@ -18,12 +18,9 @@
 const apiCmds = apiEnums.cmds;
 const apiName = apiEnums.apiName;
 const getMediaSources = require('../desktopCapturer/getSources');
-<<<<<<< HEAD
+const getMediaSource = require('../desktopCapturer/getSource');
 const { TitleBar, updateContentHeight } = require('../windowsTitlebar');
 const titleBar = new TitleBar();
-=======
-const getMediaSource = require('../desktopCapturer/getSource');
->>>>>>> af510a5c
 
 require('../downloadManager');
 
@@ -291,7 +288,7 @@
                 cmd: apiCmds.showNotificationSettings,
                 windowName: windowName
             });
-        },
+        }
     };
 
     // add support for both ssf and SYM_API name-space.
