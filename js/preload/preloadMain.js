'use strict';

// script run before others and still has access to node integration, even
// when turned off - allows us to leak only what want into window object.
// see: http://electron.atom.io/docs/api/browser-window/
//
// to leak some node module into:
// https://medium.com/@leonli/securing-embedded-external-content-in-electron-node-js-8b6ef665cd8e#.fex4e68p7
// https://slack.engineering/building-hybrid-applications-with-electron-dc67686de5fb#.tp6zz1nrk
//
// also to bring pieces of node.js:
// https://github.com/electron/electron/issues/2984
//
const { ipcRenderer, remote } = require('electron');

const throttle = require('../utils/throttle.js');
const apiEnums = require('../enums/api.js');
const apiCmds = apiEnums.cmds;
const apiName = apiEnums.apiName;
const getMediaSources = require('../desktopCapturer/getSources');

// hold ref so doesn't get GC'ed
const local = {
    ipcRenderer: ipcRenderer
};

// throttle calls to this func to at most once per sec, called on leading edge.
const throttledSetBadgeCount = throttle(1000, function(count) {
    local.ipcRenderer.send(apiName, {
        cmd: apiCmds.setBadgeCount,
        count: count
    });
});

createAPI();

// creates API exposed from electron.
// wrapped in a function so we can abort early in function coming from an iframe
function createAPI() {
    // iframes (and any other non-top level frames) get no api access
    // http://stackoverflow.com/questions/326069/how-to-identify-if-a-webpage-is-being-loaded-inside-an-iframe-or-directly-into-t/326076
    if (window.self !== window.top) {
        return;
    }

    // note: window.open from main window (if in the same domain) will get
    // api access.  window.open in another domain will be opened in the default
    // browser (see: handler for event 'new-window' in windowMgr.js)

    //
    // API exposed to renderer process.
    //
    window.SYM_API = {
        // api version
        version: '1.0.0',

        /**
         * sets the count on the tray icon to the given number.
         * @param {number} count  count to be displayed
         * note: count of 0 will remove the displayed count.
         * note: for mac the number displayed will be 1 to infinity
         * note: for windws the number displayed will be 1 to 99 and 99+
         */
        setBadgeCount: function(count) {
            throttledSetBadgeCount(count);
        },

        /**
         * provides api similar to html5 Notification, see details
         * in notify/notifyImpl.js
         */
        Notification: remote.require('./notify/notifyImpl.js'),

        /**
         * provides api to allow user to capture portion of screen, see api
         * details in screenSnipper/ScreenSnippet.js
         */
        ScreenSnippet: remote.require('./screenSnippet/ScreenSnippet.js'),

        /**
         * Brings window forward and gives focus.
         * @param  {String} windowName Name of window. Note: main window name is 'main'
         */
        activate: function(windowName) {
            local.ipcRenderer.send(apiName, {
                cmd: apiCmds.activate,
                windowName: windowName
            });
        },

        /**
         * Allows JS to register a callback to be invoked when size/positions
         * changes for any pop-out window (i.e., window.open). The main
         * process will emit IPC event 'boundsChange' (see below). Currently
         * only one window can register for bounds change.
         * @param  {Function} callback Function invoked when bounds changes.
         */
        registerBoundsChange: function(callback) {
            if (typeof callback === 'function') {
                local.boundsChangeCallback = callback;
                local.ipcRenderer.send(apiName, {
                    cmd: apiCmds.registerBoundsChange
                });
            }
        },

        /**
         * allows JS to register a logger that can be used by electron main process.
         * @param  {Object} logger  function that can be called accepting
         * object: {
         *  logLevel: 'ERROR'|'CONFLICT'|'WARN'|'ACTION'|'INFO'|'DEBUG',
         *  logDetails: String
         *  }
         */
        registerLogger: function(logger) {
            if (typeof logger === 'function') {
                local.logger = logger;

                // only main window can register
                local.ipcRenderer.send(apiName, {
                    cmd: apiCmds.registerLogger
                });
            }
        },

        /**
<<<<<<< HEAD
         * allows JS to register a logger that can be used by electron main process.
         * @param  {Object} activityDetection - function that can be called accepting
         * object: {
         *  systemIdleTime: Number
         *  }
         */
        registerActivityDetection: function(activityDetection) {
            if (typeof activityDetection === 'function') {
                local.activityDetection = activityDetection;

                // only main window can register
                local.ipcRenderer.send(apiName, {
                    cmd: apiCmds.registerActivityDetection
                });
            }
        }
=======
         * Implements equivalent of desktopCapturer.getSources - that works in
         * a sandboxed renderer process.
         * see: https://electron.atom.io/docs/api/desktop-capturer/
         * for interface: see documentation in desktopCapturer/getSources.js
         */
        getMediaSources: getMediaSources
>>>>>>> effa2def
    };

    Object.freeze(window.SYM_API);

    // listen for log message from main process
    local.ipcRenderer.on('log', (event, arg) => {
        if (local.logger && arg && arg.level && arg.details) {
            local.logger(arg.level, arg.details);
        }
    });

    // listen for notifications that some window size/position has changed
    local.ipcRenderer.on('boundsChange', (event, arg) => {
        if (local.boundsChangeCallback && arg.windowName &&
            arg.x && arg.y && arg.width && arg.height) {
            local.boundsChangeCallback({
                x: arg.x,
                y: arg.y,
                width: arg.width,
                height: arg.height,
                windowName: arg.windowName
            });
        }
    });

    // listen for user activity from main process
    local.ipcRenderer.on('activity', (event, arg) => {
        if (local.activityDetection && arg && arg.systemIdleTime) {
            local.activityDetection(arg.systemIdleTime);
        }
    });

    /**
     * Use render process to create badge count img and send back to main process.
     * If number is greater than 99 then 99+ img is returned.
     * note: with sandboxing turned on only get arg and no event passed in, so
     * need to use ipcRenderer to callback to main process.
     * @type {object}  arg.count - number: count to be displayed
     */
    local.ipcRenderer.on('createBadgeDataUrl', (event, arg) => {
        const count = arg && arg.count || 0;

        // create 32 x 32 img
        let radius = 16;
        let canvas = document.createElement('canvas');
        canvas.height = radius * 2;
        canvas.width = radius * 2;

        let ctx = canvas.getContext('2d');

        ctx.fillStyle = 'red';
        ctx.beginPath();
        ctx.arc(radius, radius, radius, 0, 2 * Math.PI, false);
        ctx.fill();

        ctx.textAlign = 'center';
        ctx.fillStyle = 'white';

        let text = count > 99 ? '99+' : count.toString();

        if (text.length > 2) {
            ctx.font = 'bold 18px sans-serif';
            ctx.fillText(text, radius, 22);
        } else if (text.length > 1) {
            ctx.font = 'bold 24px sans-serif';
            ctx.fillText(text, radius, 24);
        } else {
            ctx.font = 'bold 26px sans-serif';
            ctx.fillText(text, radius, 26);
        }

        let dataUrl = canvas.toDataURL('image/png', 1.0);

        local.ipcRenderer.send(apiName, {
            cmd: apiCmds.badgeDataUrl,
            dataUrl: dataUrl,
            count: count
        });
    });

    function updateOnlineStatus() {
        local.ipcRenderer.send(apiName, {
            cmd: apiCmds.isOnline,
            isOnline: window.navigator.onLine
        });
    }

    window.addEventListener('offline', updateOnlineStatus, false);
    window.addEventListener('online', updateOnlineStatus, false);

    updateOnlineStatus();
}<|MERGE_RESOLUTION|>--- conflicted
+++ resolved
@@ -124,7 +124,6 @@
         },
 
         /**
-<<<<<<< HEAD
          * allows JS to register a logger that can be used by electron main process.
          * @param  {Object} activityDetection - function that can be called accepting
          * object: {
@@ -140,15 +139,16 @@
                     cmd: apiCmds.registerActivityDetection
                 });
             }
-        }
-=======
+        },
+
+        /**
          * Implements equivalent of desktopCapturer.getSources - that works in
          * a sandboxed renderer process.
          * see: https://electron.atom.io/docs/api/desktop-capturer/
          * for interface: see documentation in desktopCapturer/getSources.js
          */
         getMediaSources: getMediaSources
->>>>>>> effa2def
+
     };
 
     Object.freeze(window.SYM_API);
