--- conflicted
+++ resolved
@@ -112,11 +112,7 @@
                     containerVer: appVer,
                     buildNumber: buildNumber,
                     apiVer: '2.0.0',
-<<<<<<< HEAD
                     searchApiVer: '3.0.0'
-=======
-                    searchApiVer: '2.0.0'
->>>>>>> 131076c2
                 };
                 resolve(verInfo);
             });
