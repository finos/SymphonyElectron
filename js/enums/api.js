'use strict';

let keyMirror = require('keymirror');

/**
 * Set of APIs exposed to the remote object
 * @type {Object}
 */
const cmds = keyMirror({
    isOnline: null,
    registerLogger: null,
    setBadgeCount: null,
    badgeDataUrl: null,
    activate: null,
    registerBoundsChange: null,
    registerProtocolHandler: null,
    registerActivityDetection: null,
    showNotificationSettings: null,
    sanitize: null,
<<<<<<< HEAD
    popupMenu: null
=======
    bringToFront: null
>>>>>>> 9ca227cc
});

module.exports = {
    cmds: cmds,
    apiName: 'symphony-api'
};<|MERGE_RESOLUTION|>--- conflicted
+++ resolved
@@ -17,11 +17,8 @@
     registerActivityDetection: null,
     showNotificationSettings: null,
     sanitize: null,
-<<<<<<< HEAD
+    bringToFront: null,
     popupMenu: null
-=======
-    bringToFront: null
->>>>>>> 9ca227cc
 });
 
 module.exports = {
