'use strict';

let keyMirror = require('keymirror');

/**
 * Set of APIs exposed to the remote object
 * @type {Object}
 */
const cmds = keyMirror({
    isOnline: null,
    registerLogger: null,
    setBadgeCount: null,
    badgeDataUrl: null,
    activate: null,
    registerBoundsChange: null,
    registerProtocolHandler: null,
    registerActivityDetection: null,
    showNotificationSettings: null,
    sanitize: null,
    bringToFront: null,
    openScreenPickerWindow: null,
    popupMenu: null,
    optimizeMemoryConsumption: null,
    setIsInMeeting: null,
<<<<<<< HEAD
    keyPress: null,
=======
    setLocale: null,
>>>>>>> a26a1d60
});

module.exports = {
    cmds: cmds,
    apiName: 'symphony-api'
};<|MERGE_RESOLUTION|>--- conflicted
+++ resolved
@@ -22,11 +22,8 @@
     popupMenu: null,
     optimizeMemoryConsumption: null,
     setIsInMeeting: null,
-<<<<<<< HEAD
+    setLocale: null,
     keyPress: null,
-=======
-    setLocale: null,
->>>>>>> a26a1d60
 });
 
 module.exports = {
