--- conflicted
+++ resolved
@@ -18,11 +18,8 @@
     showNotificationSettings: null,
     sanitize: null,
     bringToFront: null,
-<<<<<<< HEAD
+    openScreenPickerWindow: null,
     popupMenu: null
-=======
-    openScreenPickerWindow: null
->>>>>>> af510a5c
 });
 
 module.exports = {
