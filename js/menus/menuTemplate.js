--- conflicted
+++ resolved
@@ -293,16 +293,6 @@
         electron.dialog.showErrorBox(title, title + ': ' + err);
     });
 
-<<<<<<< HEAD
-    getConfigField('notificationSettings').then(function(notfObject) {
-        eventEmitter.emit('notificationSettings', notfObject);
-    }).catch(function (err){
-        let title = 'Error loading configuration';
-        log.send(logLevels.ERROR, 'MenuTemplate: error getting config field notificationSettings, error: ' + err);
-        electron.dialog.showErrorBox(title, title + ': ' + err);
-    });
-
-=======
     getConfigField('alwaysOnTop').then(function(mAlwaysOnTop) {
         isAlwaysOnTop = mAlwaysOnTop;
         eventEmitter.emit('isAlwaysOnTop', isAlwaysOnTop);
@@ -311,7 +301,15 @@
         log.send(logLevels.ERROR, 'MenuTemplate: error getting config field alwaysOnTop, error: ' + err);
         electron.dialog.showErrorBox(title, title + ': ' + err);
     });
->>>>>>> b72e95fd
+
+    getConfigField('notificationSettings').then(function(notfObject) {
+        eventEmitter.emit('notificationSettings', notfObject);
+    }).catch(function (err){
+        let title = 'Error loading configuration';
+        log.send(logLevels.ERROR, 'MenuTemplate: error getting config field notificationSettings, error: ' + err);
+        electron.dialog.showErrorBox(title, title + ': ' + err);
+    });
+
 }
 
 function getMinimizeOnClose(){
