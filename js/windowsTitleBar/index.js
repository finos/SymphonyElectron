const { ipcRenderer, remote } = require('electron');
const apiEnums = require('../enums/api.js');
const apiCmds = apiEnums.cmds;
const apiName = apiEnums.apiName;
const htmlContents = require('./contents');
const titleBarStyles = require('../enums/titleBarStyles');

// Default title bar height
const titleBarHeight = '32px';

class TitleBar {

    constructor() {
        this.window = remote.getCurrentWindow();
        this.domParser = new DOMParser();

        const titleBarParsed = this.domParser.parseFromString(htmlContents.titleBar, 'text/html');
        this.titleBar = titleBarParsed.getElementById('title-bar');
    }

    initiateWindowsTitleBar(titleBarStyle) {

        const actionItemsParsed = this.domParser.parseFromString(htmlContents.button, 'text/html');

        if (titleBarStyle === titleBarStyles.CUSTOM) {
            const buttons = actionItemsParsed.getElementsByClassName('action-items');

            let items = Array.from(buttons[0].children);
            for (let i of items) {
                this.titleBar.appendChild(i);
            }
        }

        const updateIcon = TitleBar.updateIcons;
<<<<<<< HEAD
=======
        const updateTitleBar = this.updateTitleBar;
>>>>>>> a076d96a

        // Event to capture and update icons
        this.window.on('maximize', updateIcon.bind(this, true));
        this.window.on('unmaximize', updateIcon.bind(this, false));
        this.window.on('enter-full-screen', this.updateTitleBar.bind(this, true));
        this.window.on('leave-full-screen', this.updateTitleBar.bind(this, false));

        window.addEventListener('beforeunload', () => {
            this.window.removeListener('maximize', updateIcon);
            this.window.removeListener('unmaximize', updateIcon);
            this.window.removeListener('enter-full-screen', this.updateTitleBar);
            this.window.removeListener('leave-full-screen', this.updateTitleBar);
        });

        document.body.appendChild(this.titleBar);

        switch (titleBarStyle) {
            case titleBarStyles.CUSTOM:
                TitleBar.setTitleBarTitle();
                TitleBar.addWindowBorders();
                break;
            case titleBarStyles.NATIVE:
                TitleBar.hideTitleContainer();
                break;
            default:
                break;
        }
        this.hamburgerMenuButton = document.getElementById('hamburger-menu-button');
        this.minimizeButton = document.getElementById('title-bar-minimize-button');
        this.maximizeButton = document.getElementById('title-bar-maximize-button');
        this.closeButton = document.getElementById('title-bar-close-button');

        this.initiateEventListeners();
<<<<<<< HEAD
        
=======

>>>>>>> a076d96a
        this.updateTitleBar(this.window.isFullScreen());
    }

    /**
     * Method that attaches Event Listeners for elements
     */
    initiateEventListeners() {
        attachEventListeners(this.titleBar, 'dblclick', this.maximizeOrUnmaximize.bind(this));
        attachEventListeners(this.hamburgerMenuButton, 'click', this.popupMenu.bind(this));
        attachEventListeners(this.closeButton, 'click', this.closeWindow.bind(this));
        attachEventListeners(this.maximizeButton, 'click', this.maximizeOrUnmaximize.bind(this));
        attachEventListeners(this.minimizeButton, 'click', this.minimize.bind(this));

        attachEventListeners(this.hamburgerMenuButton, 'mousedown', TitleBar.handleMouseDown.bind(this));
        attachEventListeners(this.closeButton, 'mousedown', TitleBar.handleMouseDown.bind(this));
        attachEventListeners(this.maximizeButton, 'mousedown', TitleBar.handleMouseDown.bind(this));
        attachEventListeners(this.minimizeButton, 'mousedown', TitleBar.handleMouseDown.bind(this));
    }

    /**
     * Update button's title w.r.t current locale
     * @param content {Object}
     */
    updateLocale(content) {
        this.hamburgerMenuButton.title = content.Menu || 'Menu';
        this.minimizeButton.title = content.Minimize || 'Minimize';
        this.maximizeButton.title = content.Maximize || 'Maximize';
        this.closeButton.title = content.Close || 'Close';
    }

    /**
     * Method that adds borders
     */
    static addWindowBorders() {
        const borderBottom = document.createElement('div');
        borderBottom.className = 'bottom-window-border';

        document.body.appendChild(borderBottom);
        document.body.classList.add('window-border');
    }

    /**
     * Method that sets the title bar title
     * from document.title
     */
    static setTitleBarTitle() {
        const titleBarTitle = document.getElementById('title-bar-title');

        if (titleBarTitle) {
            titleBarTitle.innerText = document.title || 'Symphony';
        }
    }

    /**
     * Method that hides the title container
     * if the title bar style is NATIVE
     */
    static hideTitleContainer() {
        const titleContainer = document.getElementById('title-container');

        if (titleContainer) {
            titleContainer.style.visibility = 'hidden';
        }
    }

    /**
     * Method that updates the state of the maximize or
     * unmaximize icons
     * @param isMaximized
     */
    static updateIcons(isMaximized) {
        const button = document.getElementById('title-bar-maximize-button');

        if (!button) {
            return
        }

        if (isMaximized) {
            button.innerHTML = htmlContents.unMaximizeButton;
        } else {
            button.innerHTML = htmlContents.maximizeButton;
        }
    }

    /**
     * Method that updates the title bar display property
     * based on the full screen event
     * @param isFullScreen {Boolean}
     */
    updateTitleBar(isFullScreen) {
        if (isFullScreen) {
            this.titleBar.style.display = 'none';
            updateContentHeight('0px');
        } else {
            this.titleBar.style.display = 'flex';
            updateContentHeight();
        }

    }

    /**
     * Method that popup the application menu
     */
    popupMenu() {
        if (this.isValidWindow()) {
            ipcRenderer.send(apiName, {
                cmd: apiCmds.popupMenu
            });
        }
    }

    /**
     * Method that minimizes browser window
     */
    minimize() {
        if (this.isValidWindow()) {
            this.window.minimize();
        }
    }

    /**
     * Method that maximize or unmaximize browser window
     */
    maximizeOrUnmaximize() {

        if (!this.isValidWindow()) {
            return;
        }

        if (this.window.isMaximized()) {
            this.window.unmaximize();
        } else {
            this.window.maximize();
        }
    }

    /**
     * Method that closes the browser window
     */
    closeWindow() {
        if (this.isValidWindow()) {
            this.window.close();
        }
    }

    /**
     * Verifies if the window exists and is not destroyed
     * @returns {boolean}
     */
    isValidWindow() {
        return !!(this.window && !this.window.isDestroyed());
    }

    /**
     * Prevent default to make sure buttons don't take focus
     * @param e
     */
    static handleMouseDown(e) {
        e.preventDefault();
    }
}

/**
 * Will attach event listeners for a given element
 * @param element
 * @param eventName
 * @param func
 */
function attachEventListeners(element, eventName, func) {

    if (!element || !eventName) {
        return;
    }

    eventName.split(" ").forEach((name) => {
        element.addEventListener(name, func, false);
    });
}

/**
 * Method that adds margin property to the push
 * the client content below the title bar
 * @param height
 */
function updateContentHeight(height = titleBarHeight) {
    const contentWrapper = document.getElementById('content-wrapper');
    const titleBar = document.getElementById('title-bar');

    if (!titleBar) {
        return;
    }

    if (contentWrapper) {
        contentWrapper.style.marginTop = titleBar ? height : '0px';
        document.body.style.removeProperty('margin-top');
    } else {
        document.body.style.marginTop = titleBar ? height : '0px'
    }
}

module.exports = {
    TitleBar
};<|MERGE_RESOLUTION|>--- conflicted
+++ resolved
@@ -32,10 +32,6 @@
         }
 
         const updateIcon = TitleBar.updateIcons;
-<<<<<<< HEAD
-=======
-        const updateTitleBar = this.updateTitleBar;
->>>>>>> a076d96a
 
         // Event to capture and update icons
         this.window.on('maximize', updateIcon.bind(this, true));
@@ -69,11 +65,7 @@
         this.closeButton = document.getElementById('title-bar-close-button');
 
         this.initiateEventListeners();
-<<<<<<< HEAD
-        
-=======
-
->>>>>>> a076d96a
+
         this.updateTitleBar(this.window.isFullScreen());
     }
 
