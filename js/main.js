--- conflicted
+++ resolved
@@ -10,15 +10,12 @@
 const {isMac, isDevEnv} = require('./utils/misc.js');
 const protocolHandler = require('./protocolHandler');
 
-<<<<<<< HEAD
 const { getConfigField } = require('./config.js');
 const { isMac, isDevEnv } = require('./utils/misc.js');
 
 const crashReporter = require('./crashReporter');
-=======
 // used to check if a url was opened when the app was already open
 let isAppAlreadyOpen = false;
->>>>>>> d494e23d
 
 // exit early for squirrel installer
 if (squirrelStartup) {
@@ -215,10 +212,8 @@
     }
 });
 
-<<<<<<< HEAD
 // Initialize the crash reporter
 initializeCrashReporter();
-=======
 // adds 'symphony' as a protocol
 // in the system. plist file in macOS
 // and registry keys in windows
@@ -229,5 +224,4 @@
 // is in pipeline (https://github.com/electron/electron/pull/8052)
 app.on('open-url', function (event, url) {
     handleProtocolAction(url);
-});
->>>>>>> d494e23d
+});