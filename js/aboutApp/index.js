'use strict';

const electron = require('electron');
const BrowserWindow = electron.BrowserWindow;
const path = require('path');
const fs = require('fs');
const log = require('../log.js');
const logLevels = require('../enums/logLevels.js');
const { version, clientVersion, buildNumber } = require('../../package.json');
const { initCrashReporterMain, initCrashReporterRenderer } = require('../crashReporter.js');
const i18n = require('../translation/i18n');
const { isMac } = require('../utils/misc');

let aboutWindow;

let windowConfig = {
    width: 350,
    height: 260,
    show: false,
    modal: true,
    autoHideMenuBar: true,
    titleBarStyle: true,
    resizable: false,
    fullscreenable: false,
    webPreferences: {
        preload: path.join(__dirname, 'renderer.js'),
        sandbox: true,
        nodeIntegration: false,
        devTools: false
    }
};

/**
 * method to get the HTML template path
 * @returns {string}
 */
function getTemplatePath() {
    let templatePath = path.join(__dirname, 'about-app.html');
    try {
        fs.statSync(templatePath).isFile();
    } catch (err) {
        log.send(logLevels.ERROR, 'about-window: Could not find template ("' + templatePath + '").');
    }
    return 'file://' + templatePath;
}

/**
 * Opens the about application window for a specific window
 * @param {String} windowName - name of the window upon
 * which this window should show
 */
function openAboutWindow(windowName) {

    // This prevents creating multiple instances of the
    // about window
    if (aboutWindow) {
        if (aboutWindow.isMinimized()) {
            aboutWindow.restore();
        }
        aboutWindow.focus();
        return;
    }
    let allWindows = BrowserWindow.getAllWindows();
    allWindows = allWindows.find((window) => { return window.winName === windowName });

    // if we couldn't find any window matching the window name
    // it will render as a new window
    if (allWindows) {
        windowConfig.parent = allWindows;
    }

    aboutWindow = new BrowserWindow(windowConfig);
    aboutWindow.setVisibleOnAllWorkspaces(true);
    aboutWindow.loadURL(getTemplatePath());

    // sets the AlwaysOnTop property for the about window
    // if the main window's AlwaysOnTop is true
    let focusedWindow = BrowserWindow.getFocusedWindow();
    if (focusedWindow && focusedWindow.isAlwaysOnTop()) {
        aboutWindow.setAlwaysOnTop(true);
    }

    aboutWindow.once('ready-to-show', () => {
        aboutWindow.show();
    });

    aboutWindow.webContents.on('did-finish-load', () => {
        // initialize crash reporter
        initCrashReporterMain({ process: 'about app window' });
        initCrashReporterRenderer(aboutWindow, { process: 'render | about app window' });
        aboutWindow.webContents.send('versionInfo', { version, clientVersion, buildNumber });
<<<<<<< HEAD
        if (!isMac) {
            // prevents from displaying menu items when "alt" key is pressed
            aboutWindow.setMenu(null);
        }
=======
>>>>>>> 4ebf9603
    });

    aboutWindow.webContents.on('crashed', function () {
        const options = {
            type: 'error',
            title: i18n.getMessageFor('Renderer Process Crashed'),
            message: i18n.getMessageFor('Oops! Looks like we have had a crash.'),
            buttons: ['Close']
        };

        electron.dialog.showMessageBox(options, function () {
            if (aboutWindow && !aboutWindow.isDestroyed()) {
                aboutWindow.close();
            }
        });
    });

    aboutWindow.on('close', () => {
        destroyWindow();
    });

    aboutWindow.on('closed', () => {
        destroyWindow();
    });
}

/**
 * Destroys a window
 */
function destroyWindow() {
    aboutWindow = null;
}


module.exports = {
    openAboutWindow: openAboutWindow
};<|MERGE_RESOLUTION|>--- conflicted
+++ resolved
@@ -9,7 +9,6 @@
 const { version, clientVersion, buildNumber } = require('../../package.json');
 const { initCrashReporterMain, initCrashReporterRenderer } = require('../crashReporter.js');
 const i18n = require('../translation/i18n');
-const { isMac } = require('../utils/misc');
 
 let aboutWindow;
 
@@ -89,13 +88,6 @@
         initCrashReporterMain({ process: 'about app window' });
         initCrashReporterRenderer(aboutWindow, { process: 'render | about app window' });
         aboutWindow.webContents.send('versionInfo', { version, clientVersion, buildNumber });
-<<<<<<< HEAD
-        if (!isMac) {
-            // prevents from displaying menu items when "alt" key is pressed
-            aboutWindow.setMenu(null);
-        }
-=======
->>>>>>> 4ebf9603
     });
 
     aboutWindow.webContents.on('crashed', function () {
