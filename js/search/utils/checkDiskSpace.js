const { exec } = require('child_process');
const { isMac } = require('../../utils/misc');
const searchConfig = require('../searchConfig.js');
const log = require('../log.js');
const logLevels = require('../enums/logLevels.js');

function checkDiskSpace(path, resolve, reject) {
    if (!path) {
        reject(new Error("Please provide path"));
        return;
    }

    if (isMac) {
        exec("df -k '" + path.replace(/'/g,"'\\''") + "'", (error, stdout, stderr) => {
            if (error) {
                if (stderr.indexOf(searchConfig.MAC_PATH_ERROR) !== -1) {
                    return reject(new Error(`${searchConfig.MAC_PATH_ERROR} ${error}`))
                }
                return reject(new Error("Error : " + error));
            }

            let data = stdout.trim().split("\n");

            let disk_info_str = data[data.length - 1].replace( /[\s\n\r]+/g,' ');
            let freeSpace = disk_info_str.split(' ');
            let space = freeSpace[3] * 1024;
            return resolve(space >= searchConfig.MINIMUM_DISK_SPACE);
        });
    } else {
<<<<<<< HEAD
        exec(`"${searchConfig.LIBRARY_CONSTANTS.FREE_DISK_SPACE}" ${path}`, (error, stdout, stderr) => {

            if (error) {
                log.send(logLevels.ERROR, `Error retrieving free disk space : ${error}`);
                log.send(logLevels.ERROR, `Error stderr: ${stderr}`);
            }

            let data = stdout.trim().split(",");

            if (data[ 1 ] === searchConfig.DISK_NOT_READY) {
                return reject(new Error("Error : Disk not ready"));
            }

            if (data[ 1 ] === searchConfig.DISK_NOT_FOUND) {
                return reject(new Error("Error : Disk not found"));
            }
=======
        exec(`fsutil volume diskfree ${path}`, (error, stdout) => {
            if (error) {
                if (stdout.indexOf(searchConfig.WIN_PATH_ERROR) !== -1) {
                    return reject(new Error(`${searchConfig.WIN_PATH_ERROR} ${error}`));
                }
                if (stdout.indexOf(searchConfig.PERMISSION_ERROR) !== -1) {
                    // this is temporary until we use the custom exe file.
                    return resolve(true);
                }
                return reject(new Error("Error : " + error));
            }
            if (stdout.indexOf(searchConfig.PERMISSION_ERROR) !== -1) {
                // this is temporary until we use the custom exe file.
                return resolve(true);
            }
            let data = stdout.trim().split("\n");
>>>>>>> 2c673248

            let disk_info_str = data[ 0 ];
            return resolve(disk_info_str >= searchConfig.MINIMUM_DISK_SPACE);
        });
    }
}

module.exports = {
    checkDiskSpace: checkDiskSpace
};<|MERGE_RESOLUTION|>--- conflicted
+++ resolved
@@ -27,7 +27,6 @@
             return resolve(space >= searchConfig.MINIMUM_DISK_SPACE);
         });
     } else {
-<<<<<<< HEAD
         exec(`"${searchConfig.LIBRARY_CONSTANTS.FREE_DISK_SPACE}" ${path}`, (error, stdout, stderr) => {
 
             if (error) {
@@ -44,24 +43,6 @@
             if (data[ 1 ] === searchConfig.DISK_NOT_FOUND) {
                 return reject(new Error("Error : Disk not found"));
             }
-=======
-        exec(`fsutil volume diskfree ${path}`, (error, stdout) => {
-            if (error) {
-                if (stdout.indexOf(searchConfig.WIN_PATH_ERROR) !== -1) {
-                    return reject(new Error(`${searchConfig.WIN_PATH_ERROR} ${error}`));
-                }
-                if (stdout.indexOf(searchConfig.PERMISSION_ERROR) !== -1) {
-                    // this is temporary until we use the custom exe file.
-                    return resolve(true);
-                }
-                return reject(new Error("Error : " + error));
-            }
-            if (stdout.indexOf(searchConfig.PERMISSION_ERROR) !== -1) {
-                // this is temporary until we use the custom exe file.
-                return resolve(true);
-            }
-            let data = stdout.trim().split("\n");
->>>>>>> 2c673248
 
             let disk_info_str = data[ 0 ];
             return resolve(disk_info_str >= searchConfig.MINIMUM_DISK_SPACE);
