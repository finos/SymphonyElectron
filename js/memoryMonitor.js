'use strict';

const log = require('./log.js');
const logLevels = require('./enums/logLevels.js');
const { getMainWindow } = require('./windowMgr');
const systemIdleTime = require('@paulcbetts/system-idle-time');
const { getConfigField } = require('./config');

const maxMemory = 800;

let maxIdleTime = 15 * 60 * 1000;
let reloadThreshold = 60 * 60 * 1000;
let reloadedTimeStamp;
let isInMeeting = false;

// once a minute
setInterval(gatherMemory, 1000 * 60);

/**
 * Gathers system memory and logs it to the remote system
 */
function gatherMemory() {
    let memory = process.getProcessMemoryInfo();
    let details =
        'workingSetSize: ' + memory.workingSetSize +
        ' peakWorkingSetSize: ' + memory.peakWorkingSetSize +
        ' privatesBytes: ' + memory.privatesBytes +
        ' sharedBytes: ' + memory.sharedBytes;
    log.send(logLevels.INFO, details);
}

/**
 * Method that checks memory usage every minute
 * and verify if the user in inactive if so it reloads the
 * application to free up some memory consumption
 * 
 * @param memoryInfo
 * @param cpuUsage
 */
function optimizeMemory(memoryInfo, cpuUsage) {
    const memoryConsumed = (memoryInfo && memoryInfo.workingSetSize / 1024) || 0;
    const canReload = (!reloadedTimeStamp || (new Date().getTime() - reloadedTimeStamp) > reloadThreshold);

    if (memoryConsumed > maxMemory
        && systemIdleTime.getIdleTime() > maxIdleTime
        && canReload
        && !isInMeeting
        && cpuUsage.percentCPUUsage < 1
    ) {
        getConfigField('memoryRefresh')
            .then((enabled) => {
                if (enabled) {
                    const mainWindow = getMainWindow();

                    if (mainWindow && !mainWindow.isDestroyed()) {
                        reloadedTimeStamp = new Date().getTime();
<<<<<<< HEAD
                        log.send(logLevels.INFO, 'Reloading the app to optimize memory usage as' +
                            ' memory consumption was ' + memoryConsumed +
                            ' CPU usage percentage was ' + cpuUsage.percentCPUUsage +
                            ' user activity tick was ' + systemIdleTime.getIdleTime() +
                            ' user was in a meeting? ' + isInMeeting );
                        mainWindow.reload();
=======
                        log.send(logLevels.INFO, 'Reloading the app to optimize memory usage');
>>>>>>> 3c2529bb
                    }
                }
            });
    }
}

/**
 * Sets the current user meeting status
 * @param bool - Whether user is in an active meeting
 */
function setIsInMeeting(bool) {
    isInMeeting = bool;
}

module.exports = {
    optimizeMemory,
    setIsInMeeting
};<|MERGE_RESOLUTION|>--- conflicted
+++ resolved
@@ -53,17 +53,14 @@
                     const mainWindow = getMainWindow();
 
                     if (mainWindow && !mainWindow.isDestroyed()) {
+                        setIsAutoReload(true);
                         reloadedTimeStamp = new Date().getTime();
-<<<<<<< HEAD
                         log.send(logLevels.INFO, 'Reloading the app to optimize memory usage as' +
                             ' memory consumption was ' + memoryConsumed +
                             ' CPU usage percentage was ' + cpuUsage.percentCPUUsage +
                             ' user activity tick was ' + systemIdleTime.getIdleTime() +
                             ' user was in a meeting? ' + isInMeeting );
                         mainWindow.reload();
-=======
-                        log.send(logLevels.INFO, 'Reloading the app to optimize memory usage');
->>>>>>> 3c2529bb
                     }
                 }
             });
