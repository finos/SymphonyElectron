--- conflicted
+++ resolved
@@ -24,18 +24,8 @@
  * Gathers system memory and logs it to the remote system
  */
 function gatherMemory() {
-<<<<<<< HEAD
-    let memory = process.getProcessMemoryInfo();
-    let details =
-        'workingSetSize: ' + memory.workingSetSize +
-        ' peakWorkingSetSize: ' + memory.peakWorkingSetSize +
-        ' privatesBytes: ' + memory.privatesBytes +
-        ' sharedBytes: ' + memory.sharedBytes;
-    log.send(logLevels.INFO, `Current Memory Stats -> ${details}`);
-=======
     let appMetrics = app.getAppMetrics();
-    log.send(logLevels.INFO, appMetrics);
->>>>>>> 7ced97ce
+    log.send(logLevels.INFO, `Current Memory Stats -> ${appMetrics}`);
 }
 
 /**
