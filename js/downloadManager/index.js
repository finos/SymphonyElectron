--- conflicted
+++ resolved
@@ -109,12 +109,8 @@
 
             let h2FileName = document.createElement('h2');
             h2FileName.classList.add('text-cutoff');
-<<<<<<< HEAD
             h2FileName.innerHTML = fileDisplayName;
-=======
-            h2FileName.innerHTML = arg.fileDisplayName;
-            h2FileName.title = arg.fileDisplayName;
->>>>>>> 860e9f2f
+            h2FileName.title = fileDisplayName;
             fileNameDiv.appendChild(h2FileName);
 
             let fileProgressTitle = document.createElement('span');
