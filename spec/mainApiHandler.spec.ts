import { activityDetection } from '../src/app/activity-detection';
import { downloadHandler } from '../src/app/download-handler';
import '../src/app/main-api-handler';
import { protocolHandler } from '../src/app/protocol-handler';
import { screenSnippet } from '../src/app/screen-snippet-handler';
import * as windowActions from '../src/app/window-actions';
import { windowHandler } from '../src/app/window-handler';
import * as utils from '../src/app/window-utils';
import { apiCmds, apiName } from '../src/common/api-interface';
import * as c9PipeHandler from '../src/app/c9-pipe-handler';
import { logger } from '../src/common/logger';
import { BrowserWindow, ipcMain } from './__mocks__/electron';

jest.mock('electron-log');

jest.mock('../src/app/protocol-handler', () => {
  return {
    protocolHandler: {
      setPreloadWebContents: jest.fn(),
    },
  };
});

jest.mock('../src/app/screen-snippet-handler', () => {
  return {
    screenSnippet: {
      capture: jest.fn(),
    },
  };
});

jest.mock('../src/app/window-actions', () => {
  return {
    activate: jest.fn(),
    handleKeyPress: jest.fn(),
  };
});

jest.mock('../src/app/window-handler', () => {
  return {
    windowHandler: {
      closeAllWindows: jest.fn(),
      closeWindow: jest.fn(),
      createNotificationSettingsWindow: jest.fn(),
      createScreenPickerWindow: jest.fn(),
      createScreenSharingIndicatorWindow: jest.fn(),
      isOnline: false,
      updateVersionInfo: jest.fn(),
      isMana: false,
      getMainWebContents: jest.fn(),
      appMenu: {
        buildMenu: jest.fn(),
      },
      getMainWindow: jest.fn(),
    },
  };
});

jest.mock('../src/app/window-utils', () => {
  return {
    downloadManagerAction: jest.fn(),
    getWindowByName: jest.fn(),
    isValidWindow: jest.fn(() => true),
    isValidView: jest.fn(),
    sanitize: jest.fn(),
    setDataUrl: jest.fn(),
    showBadgeCount: jest.fn(),
    showPopupMenu: jest.fn(),
    updateLocale: jest.fn(),
    windowExists: jest.fn(() => true),
  };
});

jest.mock('../src/common/logger', () => {
  return {
    logger: {
      setLoggerWindow: jest.fn(),
      error: jest.fn(),
      info: jest.fn(),
    },
  };
});

jest.mock('../src/app/config-handler', () => {
  return {
    CloudConfigDataTypes: {
      NOT_SET: 'NOT_SET',
      ENABLED: 'ENABLED',
      DISABLED: 'DISABLED',
    },
    config: {
      getConfigFields: jest.fn(() => {
        return {
          bringToFront: 'ENABLED',
        };
      }),
      getFilteredCloudConfigFields: jest.fn(() => {
        return {
          devToolsEnabled: true,
        };
      }),
    },
  };
});

jest.mock('../src/app/activity-detection', () => {
  return {
    activityDetection: {
      setWindowAndThreshold: jest.fn(),
    },
  };
});

jest.mock('../src/app/download-handler', () => {
  return {
    downloadHandler: {
      setWindow: jest.fn(),
      openFile: jest.fn(),
      showInFinder: jest.fn(),
      clearDownloadedItems: jest.fn(),
    },
  };
});

jest.mock('../src/app/notifications/notification-helper', () => {
  return {
    notificationHelper: {
      showNotification: jest.fn(),
      closeNotification: jest.fn(),
    },
  };
});

describe('main api handler', () => {
  beforeEach(() => {
    jest.clearAllMocks();
    (utils.isValidWindow as any) = jest.fn(() => true);
  });

  describe('symphony-api events', () => {
    it('should call `isOnline` correctly', () => {
      const value = {
        cmd: apiCmds.isOnline,
        isOnline: true,
      };
      ipcMain.send(apiName.symphonyApi, value);
      expect(windowHandler.isOnline).toBe(true);
    });

    it('should call `setBadgeCount` correctly', () => {
      const spy = jest.spyOn(utils, 'showBadgeCount');
      const value = {
        cmd: apiCmds.setBadgeCount,
        count: 3,
      };
      const expectedValue = 3;
      ipcMain.send(apiName.symphonyApi, value);
      expect(spy).toBeCalledWith(expectedValue);
    });

    it('should fail when `isValidWindow` is false', () => {
      (utils.isValidWindow as any) = jest.fn(() => false);
      const spy = jest.spyOn(utils, 'showBadgeCount');
      const value = {
        cmd: apiCmds.setBadgeCount,
        count: 3,
      };
      ipcMain.send(apiName.symphonyApi, value);
      expect(spy).not.toBeCalled();
    });

    it('should fail when `arg` is false', () => {
      const value = null;
      const spy = jest.spyOn(utils, 'showBadgeCount');
      ipcMain.send(apiName.symphonyApi, value);
      expect(spy).not.toBeCalled();
    });

    it('should call `registerProtocolHandler` correctly', () => {
      const spy = jest.spyOn(protocolHandler, 'setPreloadWebContents');
      const value = {
        cmd: apiCmds.registerProtocolHandler,
      };
      const expectedValue = {
        send: expect.any(Function),
      };
      ipcMain.send(apiName.symphonyApi, value);
      expect(spy).toBeCalledWith(expectedValue);
    });

    it('should call `badgeDataUrl` correctly', () => {
      const spy = jest.spyOn(utils, 'setDataUrl');
      const value = {
        cmd: apiCmds.badgeDataUrl,
        dataUrl: 'https://symphony.com',
        count: 3,
      };
      const expectedValue = ['https://symphony.com', 3];
      ipcMain.send(apiName.symphonyApi, value);
      expect(spy).toBeCalledWith(...expectedValue);
    });

    it('should call `activate` correctly', () => {
      const spy = jest.spyOn(windowActions, 'activate');
      const value = {
        cmd: apiCmds.activate,
        windowName: 'notification',
      };
      const expectedValue = 'notification';
      ipcMain.send(apiName.symphonyApi, value);
      expect(spy).toBeCalledWith(expectedValue);
    });

    it('should call `registerLogger` correctly', () => {
      const spy = jest.spyOn(logger, 'setLoggerWindow');
      const value = {
        cmd: apiCmds.registerLogger,
      };
      const expectedValue = {
        send: expect.any(Function),
      };
      ipcMain.send(apiName.symphonyApi, value);
      expect(spy).toBeCalledWith(expectedValue);
    });

    it('should call `registerActivityDetection` correctly', () => {
      const spy = jest.spyOn(activityDetection, 'setWindowAndThreshold');
      const value = {
        cmd: apiCmds.registerActivityDetection,
        period: 3,
      };
      const expectedValue = [{ send: expect.any(Function) }, 3];
      ipcMain.send(apiName.symphonyApi, value);
      expect(spy).toBeCalledWith(...expectedValue);
    });

    it('should call `registerDownloadHandler` correctly', () => {
      const spy = jest.spyOn(downloadHandler, 'setWindow');
      const value = {
        cmd: apiCmds.registerDownloadHandler,
      };
      const expectedValue = [{ send: expect.any(Function) }];
      ipcMain.send(apiName.symphonyApi, value);
      expect(spy).toBeCalledWith(...expectedValue);
    });

    it('should call `openFile` correctly', () => {
      const spy = jest.spyOn(downloadHandler, 'openFile');
      const value = {
        cmd: apiCmds.openDownloadedItem,
        id: '12345678',
      };
      const expectedValue = '12345678';
      ipcMain.send(apiName.symphonyApi, value);
      expect(spy).toBeCalledWith(expectedValue);
    });

    it('should not call `openFile` if id is not a string', () => {
      const spy = jest.spyOn(downloadHandler, 'openFile');
      const value = {
        cmd: apiCmds.openDownloadedItem,
        id: 10,
      };
      ipcMain.send(apiName.symphonyApi, value);
      expect(spy).not.toBeCalled();
    });

    it('should call `showFile` correctly', () => {
      const spy = jest.spyOn(downloadHandler, 'showInFinder');
      const value = {
        cmd: apiCmds.showDownloadedItem,
        id: `12345678`,
      };
      const expectedValue = '12345678';
      ipcMain.send(apiName.symphonyApi, value);
      expect(spy).toBeCalledWith(expectedValue);
    });

    it('should not call `showFile` if id is not a string', () => {
      const spy = jest.spyOn(downloadHandler, 'showInFinder');
      const value = {
        cmd: apiCmds.showDownloadedItem,
        id: 10,
      };
      ipcMain.send(apiName.symphonyApi, value);
      expect(spy).not.toBeCalled();
    });

    it('should call `clearItems` correctly', () => {
      const spy = jest.spyOn(downloadHandler, 'clearDownloadedItems');
      const value = {
        cmd: apiCmds.clearDownloadedItems,
      };
      ipcMain.send(apiName.symphonyApi, value);
      expect(spy).toBeCalled();
    });

    it('should call `showNotificationSettings` correctly', () => {
      const spy = jest.spyOn(windowHandler, 'createNotificationSettingsWindow');
      const value = {
        cmd: apiCmds.showNotificationSettings,
        windowName: 'notification-settings',
        theme: 'light',
      };
      ipcMain.send(apiName.symphonyApi, value);
      expect(spy).toBeCalledWith('notification-settings', 'light');
    });

    it('should call `sanitize` correctly', () => {
      const spy = jest.spyOn(utils, 'sanitize');
      const value = {
        cmd: apiCmds.sanitize,
        windowName: 'main',
      };
      const expectedValue = 'main';
      ipcMain.send(apiName.symphonyApi, value);
      expect(spy).toBeCalledWith(expectedValue);
    });

    it('should call `bringToFront` correctly', () => {
      const spy = jest.spyOn(windowActions, 'activate');
      const value = {
        cmd: apiCmds.bringToFront,
        reason: 'notification',
        windowName: 'notification',
      };
      const expectedValue = ['notification', false];
      ipcMain.send(apiName.symphonyApi, value);
      expect(spy).toBeCalledWith(...expectedValue);
    });

    it('should call `openScreenPickerWindow` correctly', () => {
      const spy = jest.spyOn(windowHandler, 'createScreenPickerWindow');
      const value = {
        cmd: apiCmds.openScreenPickerWindow,
        sources: [],
        id: 3,
      };
      const expectedValue = [{ send: expect.any(Function) }, [], 3];
      ipcMain.send(apiName.symphonyApi, value);
      expect(spy).toBeCalledWith(...expectedValue);
    });

    it('should call `popupMenu` correctly', () => {
      const fromWebContentsMocked = {
        isDestroyed: jest.fn(),
        winName: apiName.mainWindowName,
      };
      const spy = jest.spyOn(utils, 'showPopupMenu');
      const value = {
        cmd: apiCmds.popupMenu,
      };
      const expectedValue = { window: fromWebContentsMocked };
      jest.spyOn(BrowserWindow, 'fromWebContents').mockImplementation(() => {
        return fromWebContentsMocked;
      });
      ipcMain.send(apiName.symphonyApi, value);
      expect(spy).toBeCalledWith(expectedValue);
    });

    it('should call `setLocale` correctly', () => {
      const spy = jest.spyOn(utils, 'updateLocale');
      const value = {
        cmd: apiCmds.setLocale,
        locale: 'en-US',
      };
      const expectedValue = 'en-US';
      ipcMain.send(apiName.symphonyApi, value);
      expect(spy).toBeCalledWith(expectedValue);
    });

    it('should call `keyPress` correctly', () => {
      const spy = jest.spyOn(windowActions, 'handleKeyPress');
      const value = {
        cmd: apiCmds.keyPress,
        keyCode: 3,
      };
      const expectedValue = 3;
      ipcMain.send(apiName.symphonyApi, value);
      expect(spy).toBeCalledWith(expectedValue);
    });

    it('should call `openScreenSnippet` correctly', () => {
      const spy = jest.spyOn(screenSnippet, 'capture');
      const value = {
        cmd: apiCmds.openScreenSnippet,
      };
      const expectedValue = { send: expect.any(Function) };
      ipcMain.send(apiName.symphonyApi, value);
      expect(spy).toBeCalledWith(expectedValue);
    });

    it('should call `closeWindow` correctly', () => {
      const spy = jest.spyOn(windowHandler, 'closeWindow');
      const value = {
        cmd: apiCmds.closeWindow,
        windowType: 2,
        winKey: 'main',
      };
      const expectedValue = [2, 'main'];
      ipcMain.send(apiName.symphonyApi, value);
      expect(spy).toBeCalledWith(...expectedValue);
    });

    it('should call `openScreenSharingIndicator` correctly', () => {
      const spy = jest.spyOn(
        windowHandler,
        'createScreenSharingIndicatorWindow',
      );
      const value = {
        cmd: apiCmds.openScreenSharingIndicator,
        displayId: 'main',
        id: 3,
        streamId: '3',
      };
      const expectedValue = [{ send: expect.any(Function) }, 'main', 3, '3'];
      ipcMain.send(apiName.symphonyApi, value);
      expect(spy).toBeCalledWith(...expectedValue);
    });

    it('should call `downloadManagerAction` correctly', () => {
      const spy = jest.spyOn(utils, 'downloadManagerAction');
      const value = {
        cmd: apiCmds.downloadManagerAction,
        type: 2,
        path: '/Users/symphony/SymphonyElectron/src/app/main-api-handler.ts',
      };
      const expectedValue = [
        2,
        '/Users/symphony/SymphonyElectron/src/app/main-api-handler.ts',
      ];
      ipcMain.send(apiName.symphonyApi, value);
      expect(spy).toBeCalledWith(...expectedValue);
    });

    it('should call `setIsMana` correctly', () => {
      const value = {
        cmd: apiCmds.setIsMana,
        isMana: true,
      };
      expect(windowHandler.isMana).toBe(false);
      ipcMain.send(apiName.symphonyApi, value);
      expect(windowHandler.isMana).toBe(true);
    });
    it('should call build menu when ismana set to true', () => {
      const value = {
        cmd: apiCmds.setIsMana,
        isMana: true,
      };
      ipcMain.send(apiName.symphonyApi, value);
      if (windowHandler.appMenu) {
        expect(windowHandler.appMenu.buildMenu).toBeCalled();
      }
    });

    it('should not call build menu when ismana set to false', () => {
      const value = {
        cmd: apiCmds.setIsMana,
        isMana: false,
      };
      ipcMain.send(apiName.symphonyApi, value);
      if (windowHandler.appMenu) {
        expect(windowHandler.appMenu.buildMenu).not.toBeCalled();
      }
    });

    it('should call closeAllWindows on windowHandler correctly', () => {
      const spy = jest.spyOn(windowHandler, 'closeAllWindows');
      const value = {
        cmd: apiCmds.closeAllWrapperWindows,
      };
      ipcMain.send(apiName.symphonyApi, value);
      expect(spy).toBeCalled();
    });

    it('should call `getNativeWindowHandle` correctly', () => {
      const windows = {
        main: {
          getNativeWindowHandle: jest.fn(),
        },
        popout1: {
          getNativeWindowHandle: jest.fn(),
        },
        popout2: {
          getNativeWindowHandle: jest.fn(),
        },
      };
      jest
        .spyOn(utils, 'getWindowByName')
        .mockImplementation((windowName: string) => {
          return windows[windowName];
        });

      ipcMain.send(apiName.symphonyApi, {
        cmd: apiCmds.getNativeWindowHandle,
        windowName: 'main',
      });
      expect(windows['main'].getNativeWindowHandle).toBeCalledTimes(1);

      ipcMain.send(apiName.symphonyApi, {
        cmd: apiCmds.getNativeWindowHandle,
        windowName: 'popout1',
      });
      expect(windows['popout1'].getNativeWindowHandle).toBeCalledTimes(1);
      expect(windows['popout2'].getNativeWindowHandle).toBeCalledTimes(0);
<<<<<<< HEAD
    });

    it('should call `connectC9Pipe` correctly', () => {
      const spy = jest.spyOn(c9PipeHandler, 'connectC9Pipe');
      const value = {
        cmd: apiCmds.connectCloud9Pipe,
        pipe: 'pipe-name',
      };
      const expectedValue = [{ send: expect.any(Function) }, 'pipe-name'];
      ipcMain.send(apiName.symphonyApi, value);
      expect(spy).toBeCalledWith(...expectedValue);
=======
>>>>>>> 5977ed86
    });
  });
});<|MERGE_RESOLUTION|>--- conflicted
+++ resolved
@@ -503,7 +503,6 @@
       });
       expect(windows['popout1'].getNativeWindowHandle).toBeCalledTimes(1);
       expect(windows['popout2'].getNativeWindowHandle).toBeCalledTimes(0);
-<<<<<<< HEAD
     });
 
     it('should call `connectC9Pipe` correctly', () => {
@@ -515,8 +514,6 @@
       const expectedValue = [{ send: expect.any(Function) }, 'pipe-name'];
       ipcMain.send(apiName.symphonyApi, value);
       expect(spy).toBeCalledWith(...expectedValue);
-=======
->>>>>>> 5977ed86
     });
   });
 });