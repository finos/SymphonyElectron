const downloadManager = require('../js/downloadManager');
const electron = require('./__mocks__/electron');

describe('download manager', function() {
    describe('Download Manager to create DOM once download is initiated', function() {
        beforeEach(function() {
            global.document.body.innerHTML =
                '<div id="download-main">' +
                '</div>';
        });

        it('should inject download bar element into DOM once download is initiated', function() {
            electron.ipcRenderer.send('downloadCompleted', { _id: '12345', fileName: 'test.png', total: 100 });
            expect(document.getElementsByClassName('text-cutoff')[0].innerHTML).toBe('test.png');
            expect(document.getElementById('per').innerHTML).toBe('100 Downloaded');
        });

        it('should inject multiple download items during multiple downloads', function() {
            electron.ipcRenderer.send('downloadCompleted', { _id: '12345', fileName: 'test.png', total: 100 });
            electron.ipcRenderer.send('downloadCompleted', { _id: '67890', fileName: 'test.png', total: 200 });

            let fileNames = document.getElementsByClassName('text-cutoff');
<<<<<<< HEAD
            expect(fileNames[0].innerHTML).toBe('test1');
            expect(fileNames[1].innerHTML).toBe('test');
=======
            let fNames = [];            
            
            for (var i = 0; i < fileNames.length; i++) {
                fNames.push(fileNames[i].innerHTML);
            }

            expect(fNames).toEqual(expect.arrayContaining(['test (1).png', 'test (2).png']));
            expect(document.getElementById('per').innerHTML).toBe('100 Downloaded');
>>>>>>> 89e82382

            let downloadElements = document.getElementsByClassName('download-element');
            expect(downloadElements[0].id).toBe('67890');
            expect(downloadElements[1].id).toBe('12345');
        });

    });

    describe('Download Manager to initiate footer', function() {
        beforeEach(function() {
            global.document.body.innerHTML =
                '<div id="footer" class="hidden">' +
                '<div id="download-manager-footer">' +
                '<div id="download-main">' +
                '</div>' +
                '</div>' +
                '</div>';
        });

        it('should inject dom element once download is completed', function() {
            electron.ipcRenderer.send('downloadProgress');
            expect(document.getElementById('footer').classList).not.toContain('hidden');
        });

        it('should remove the download bar and clear up the download items', function() {

            electron.ipcRenderer.send('downloadProgress');
            expect(document.getElementById('footer').classList).not.toContain('hidden');

            document.getElementById('close-download-bar').click();
            expect(document.getElementById('footer').classList).toContain('hidden');

        });

    });

    describe('Download Manager to initiate footer', function() {

        beforeEach(function() {
            global.document.body.innerHTML =
                '<div id="footer" class="hidden">' +
                '<div id="download-manager-footer">' +
                '<div id="download-main">' +
                '</div>' +
                '</div>' +
                '</div>';
        });

        it('should inject ul element if not found', function() {

            electron.ipcRenderer.send('downloadProgress');

            expect(document.getElementById('download-main')).not.toBeNull();
            expect(document.getElementById('footer').classList).not.toContain('hidden');

        });

    });

});<|MERGE_RESOLUTION|>--- conflicted
+++ resolved
@@ -1,95 +1,90 @@
-const downloadManager = require('../js/downloadManager');
-const electron = require('./__mocks__/electron');
-
-describe('download manager', function() {
-    describe('Download Manager to create DOM once download is initiated', function() {
-        beforeEach(function() {
-            global.document.body.innerHTML =
-                '<div id="download-main">' +
-                '</div>';
-        });
-
-        it('should inject download bar element into DOM once download is initiated', function() {
-            electron.ipcRenderer.send('downloadCompleted', { _id: '12345', fileName: 'test.png', total: 100 });
-            expect(document.getElementsByClassName('text-cutoff')[0].innerHTML).toBe('test.png');
-            expect(document.getElementById('per').innerHTML).toBe('100 Downloaded');
-        });
-
-        it('should inject multiple download items during multiple downloads', function() {
-            electron.ipcRenderer.send('downloadCompleted', { _id: '12345', fileName: 'test.png', total: 100 });
-            electron.ipcRenderer.send('downloadCompleted', { _id: '67890', fileName: 'test.png', total: 200 });
-
-            let fileNames = document.getElementsByClassName('text-cutoff');
-<<<<<<< HEAD
-            expect(fileNames[0].innerHTML).toBe('test1');
-            expect(fileNames[1].innerHTML).toBe('test');
-=======
-            let fNames = [];            
-            
-            for (var i = 0; i < fileNames.length; i++) {
-                fNames.push(fileNames[i].innerHTML);
-            }
-
-            expect(fNames).toEqual(expect.arrayContaining(['test (1).png', 'test (2).png']));
-            expect(document.getElementById('per').innerHTML).toBe('100 Downloaded');
->>>>>>> 89e82382
-
-            let downloadElements = document.getElementsByClassName('download-element');
-            expect(downloadElements[0].id).toBe('67890');
-            expect(downloadElements[1].id).toBe('12345');
-        });
-
-    });
-
-    describe('Download Manager to initiate footer', function() {
-        beforeEach(function() {
-            global.document.body.innerHTML =
-                '<div id="footer" class="hidden">' +
-                '<div id="download-manager-footer">' +
-                '<div id="download-main">' +
-                '</div>' +
-                '</div>' +
-                '</div>';
-        });
-
-        it('should inject dom element once download is completed', function() {
-            electron.ipcRenderer.send('downloadProgress');
-            expect(document.getElementById('footer').classList).not.toContain('hidden');
-        });
-
-        it('should remove the download bar and clear up the download items', function() {
-
-            electron.ipcRenderer.send('downloadProgress');
-            expect(document.getElementById('footer').classList).not.toContain('hidden');
-
-            document.getElementById('close-download-bar').click();
-            expect(document.getElementById('footer').classList).toContain('hidden');
-
-        });
-
-    });
-
-    describe('Download Manager to initiate footer', function() {
-
-        beforeEach(function() {
-            global.document.body.innerHTML =
-                '<div id="footer" class="hidden">' +
-                '<div id="download-manager-footer">' +
-                '<div id="download-main">' +
-                '</div>' +
-                '</div>' +
-                '</div>';
-        });
-
-        it('should inject ul element if not found', function() {
-
-            electron.ipcRenderer.send('downloadProgress');
-
-            expect(document.getElementById('download-main')).not.toBeNull();
-            expect(document.getElementById('footer').classList).not.toContain('hidden');
-
-        });
-
-    });
-
+const downloadManager = require('../js/downloadManager');
+const electron = require('./__mocks__/electron');
+
+describe('download manager', function() {
+    describe('Download Manager to create DOM once download is initiated', function() {
+        beforeEach(function() {
+            global.document.body.innerHTML =
+                '<div id="download-main">' +
+                '</div>';
+        });
+
+        it('should inject download bar element into DOM once download is initiated', function() {
+            electron.ipcRenderer.send('downloadCompleted', { _id: '12345', fileName: 'test.png', total: 100 });
+            expect(document.getElementsByClassName('text-cutoff')[0].innerHTML).toBe('test.png');
+            expect(document.getElementById('per').innerHTML).toBe('100 Downloaded');
+        });
+
+        it('should inject multiple download items during multiple downloads', function() {
+            electron.ipcRenderer.send('downloadCompleted', { _id: '12345', fileName: 'test.png', total: 100 });
+            electron.ipcRenderer.send('downloadCompleted', { _id: '67890', fileName: 'test.png', total: 200 });
+
+            let fileNames = document.getElementsByClassName('text-cutoff');
+            let fNames = [];            
+            
+            for (var i = 0; i < fileNames.length; i++) {
+                fNames.push(fileNames[i].innerHTML);
+            }
+
+            expect(fNames).toEqual(expect.arrayContaining(['test (1).png', 'test (2).png']));
+            expect(document.getElementById('per').innerHTML).toBe('100 Downloaded');
+
+            let downloadElements = document.getElementsByClassName('download-element');
+            expect(downloadElements[0].id).toBe('67890');
+            expect(downloadElements[1].id).toBe('12345');
+        });
+
+    });
+
+    describe('Download Manager to initiate footer', function() {
+        beforeEach(function() {
+            global.document.body.innerHTML =
+                '<div id="footer" class="hidden">' +
+                '<div id="download-manager-footer">' +
+                '<div id="download-main">' +
+                '</div>' +
+                '</div>' +
+                '</div>';
+        });
+
+        it('should inject dom element once download is completed', function() {
+            electron.ipcRenderer.send('downloadProgress');
+            expect(document.getElementById('footer').classList).not.toContain('hidden');
+        });
+
+        it('should remove the download bar and clear up the download items', function() {
+
+            electron.ipcRenderer.send('downloadProgress');
+            expect(document.getElementById('footer').classList).not.toContain('hidden');
+
+            document.getElementById('close-download-bar').click();
+            expect(document.getElementById('footer').classList).toContain('hidden');
+
+        });
+
+    });
+
+    describe('Download Manager to initiate footer', function() {
+
+        beforeEach(function() {
+            global.document.body.innerHTML =
+                '<div id="footer" class="hidden">' +
+                '<div id="download-manager-footer">' +
+                '<div id="download-main">' +
+                '</div>' +
+                '</div>' +
+                '</div>';
+        });
+
+        it('should inject ul element if not found', function() {
+
+            electron.ipcRenderer.send('downloadProgress');
+
+            expect(document.getElementById('download-main')).not.toBeNull();
+            expect(document.getElementById('footer').classList).not.toContain('hidden');
+
+        });
+
+    });
+
 });