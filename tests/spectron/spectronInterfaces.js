--- conflicted
+++ resolved
@@ -1,17 +1,10 @@
 module.exports= {    
     // Title bar
     TITLE_BAR: "#title-bar",
-<<<<<<< HEAD
     MAXIMIZE_BTN: "#title-bar-maximize-button",
     MINIMIZE_BTN: "#title-bar-minimize-button",
+    CLOSE_BUTTON: "button#title-bar-close-button",
     MAIN_MENU_ITEM: "#hamburger-menu-button",
 
     SYM_LOGO: "#logo"
-=======
-    MAXIMIZE_BTN: "#title-bar-maximize-button",    
-    SYM_LOGO: "#logo",
-    MINIMIZED_BUTTON: "button#title-bar-minimize-button",
-    CLOSE_BUTTON: "button#title-bar-close-button",
-    MAIN_MENU_ITEM: "#hamburger-menu-button"
->>>>>>> f893b565
 };