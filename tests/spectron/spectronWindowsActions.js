const robot = require('robotjs');
const constants = require('./spectronConstants.js');
const Utils = require('./spectronUtils.js');
const fs = require('fs');
const WebActions = require('./spectronWebActions.js')
const ui = require('./spectronInterfaces.js');

class WindowsActions {
    constructor(app) {
        this.app = app;
        this.webAction = new WebActions(app);
    }

    async verifyMinimizeWindows() {
        await this.app.browserWindow.isMinimized().then(async function (minimized) {
            await expect(minimized).toBeTruthy();
        }).catch((err) => {
            console.log("error:" + err.name);
        });;
    }

    async isMinimizedWindows() {
        let rminimized = -1;

        await this.app.browserWindow.isMinimized().then(async function (minimized) {
            rminimized = constants.MINIMIZED;
        }).catch((err) => {
            rminimized = constants.QUIT;
            return rminimized;
        });

        return rminimized;
    }

    async pressCtrlW() {
        await robot.keyToggle('w', 'down', ['control']);
        await robot.keyToggle('w', 'up', ['control']);
    }
    async pressCtrlM() {
        await robot.keyToggle('m', 'down', ['control']);
        await robot.keyToggle('m', 'up', ['control']);
    }
    async focusWindow() {
        await this.app.browserWindow.show();
    }

    async menuSearch(element, namevalue) {
        if (element.name == namevalue) {
            return await element;
        }
        else if (element.items !== undefined) {
            var result;
            for (var i = 0; result == null && i < element.items.length; i++) {
                result = await this.menuSearch(element.items[i], namevalue);
                result;
            }
            return await result;
        }
        return await null;
    }

    async openMenu(arrMenu) {
        var arrStep = [];
        for (var i = 0; i < arrMenu.length; i++) {
            var item = await this.menuSearch(constants.MENU.root, arrMenu[i]);
            await arrStep.push(item);
        }
        await this.actionForMenus(arrStep);
        return arrStep;
    }

    async actionForMenus(arrMenu) {
        await this.app.browserWindow.getBounds().then(async (bounds) => {
            await robot.setMouseDelay(100);
            let x = bounds.x + 95;
            let y = bounds.y + 35;
            await robot.moveMouseSmooth(x, y);
            await robot.moveMouse(x, y);
            await robot.mouseClick();
            await this.webAction.openApplicationMenuByClick();
            await robot.setKeyboardDelay(1000);
            await robot.keyTap('enter');
            for (var i = 0; i < arrMenu.length; i++) {

                for (var s = 0; s < arrMenu[i].step; s++) {
                    await robot.keyTap('down');
                }
                if (arrMenu.length > 1 && i != arrMenu.length - 1) {
                    //handle right keygen
                    await robot.keyTap('right');
                }
            }
            await robot.keyTap('enter');
        });
    }

    async reload() {
        await this.app.browserWindow.getBounds().then(async (bounds) => {
            await robot.setMouseDelay(100);
            let x = bounds.x + 95;
            let y = bounds.y + 200;
            await robot.moveMouseSmooth(x, y);
            await robot.moveMouse(x, y);
            await robot.mouseClick('right');
            await robot.setKeyboardDelay(2000);
            await robot.keyTap('right');  
            await robot.keyTap('down');           
            await robot.keyTap('enter'); 
        });
        await this.app.client.waitForVisible(ui.PLUS_BTN, constants.TIMEOUT_PAGE_LOAD);
    }

    async clickNotification() {
        await this.app.browserWindow.getBounds().then(async (bounds) => {
            await robot.setMouseDelay(100);
            let x = bounds.x + 95;
            let y = bounds.y + bounds.height - 20;
            await robot.moveMouseSmooth(x, y);
            await robot.moveMouse(x, y);
            await robot.mouseClick();
        });
    }
    timeOut(second) {
        return second * 1000;
    }

    async getCurrentSize() {
        return this.app.browserWindow.getSize();
    }

    async setSize(width, height) {
        await this.app.browserWindow.setSize(width, height);
    }

    async resizeWindows(width, height) {
        await this.app.browserWindow.getBounds().then((bounds) => {
            let x = bounds.x + (bounds.width - width);
            let y = bounds.y + (bounds.height - height);
            robot.setMouseDelay(500);
            robot.moveMouse(bounds.x, bounds.y);
            robot.mouseToggle("down");
            robot.dragMouse(x, y);
            robot.mouseToggle("up");
        })
    }

    async getCurrentPosition() {
        return this.app.browserWindow.getPosition();
    }

    async setPosition(x, y) {
        await this.app.browserWindow.setPosition(x, y);
    }

    async dragWindows(x, y) {
        await this.app.browserWindow.getBounds().then((bounds) => {
            robot.setMouseDelay(500);
            robot.moveMouse(bounds.x + 200, bounds.y + 10);
            robot.mouseToggle("down");
            robot.moveMouse(bounds.x + 205, bounds.y + 10); // Workaround to make this keyword works properly, refer: https://github.com/octalmage/robotjs/issues/389
            robot.dragMouse(x + 205, y + 10);
            robot.mouseToggle("up");
        })
    }

    async showWindow() {      
        await this.app.browserWindow.restore();
        await this.app.browserWindow.setAlwaysOnTop(true);
    }

    async clickOutsideWindow() {
        await this.setPosition(0, 0);
        var currentSize = await this.getCurrentSize();
        await robot.moveMouse(currentSize[0] + 20, currentSize[1] + 20);
        await robot.mouseClick();
    }

    async verifyWindowsOnTop() {
        await this.app.browserWindow.isAlwaysOnTop().then(function (isAlwaysOnTop) {
            expect(isAlwaysOnTop).toBeTruthy();
        })
    } 

    async menuSearch(element, namevalue) {
        if (element.name == namevalue) {
            return await element;
        }
        else if (element.items !== undefined) {
            var result;
            for (var i = 0; result == null && i < element.items.length; i++) {
                result = await this.menuSearch(element.items[i], namevalue);
                result;
            }
            return await result;
        }
        return await null;
    }

    async openMenu(arrMenu) {
        var arrStep = [];
        for (var i = 0; i < arrMenu.length; i++) {
            var item = await this.menuSearch(constants.MENU.root, arrMenu[i]);
            await arrStep.push(item);
        }
        await this.actionForMenus(arrStep);
        return arrStep;
    }

    async actionForMenus(arrMenu) {
        await this.app.browserWindow.getBounds().then(async (bounds) => {
            await robot.setMouseDelay(100);
            let x = bounds.x + 95;
            let y = bounds.y + 35;
            await robot.moveMouseSmooth(x, y);
            await robot.moveMouse(x, y);
            await robot.mouseClick();
            await this.webAction.openApplicationMenuByClick();
            await robot.setKeyboardDelay(200);
            await robot.keyTap('enter');
            for (var i = 0; i < arrMenu.length; i++) {
                for (var s = 0; s < arrMenu[i].step; s++) {
                    await robot.keyTap('down');
                }
                if (arrMenu.length > 1 && i != arrMenu.length - 1) {
                    //handle right keygen
                    await robot.keyTap('right');
                }
            }
            await robot.keyTap('enter');
        });
    }

    async verifyLogExported() {
        let expected = false;
        let path = await Utils.getFolderPath('Downloads');
        var listFiles = Utils.getFiles(path);
        listFiles.forEach(function (fileName) {
            if (fileName.indexOf(constants.LOG_FILENAME_PREFIX) > -1) {
                expected = true;
            }
        })
        await expect(expected).toBeTruthy();
    }

    async deleteAllLogFiles() {
        let path = await Utils.getFolderPath('Downloads');
        var listFiles = Utils.getFiles(path);
        await listFiles.forEach(function (fileName) {
            if (fileName.indexOf(constants.LOG_FILENAME_PREFIX) > -1) {
                fs.unlinkSync(path.concat("\\", fileName));
            }
        })
    }

    async selectMinimizeOnClose() {
        await this.app.browserWindow.getBounds().then(async (bounds) => {
            await robot.setMouseDelay(100);
            let x = bounds.x + 95;
            let y = bounds.y + 35;
            await robot.moveMouseSmooth(x, y);
            await robot.moveMouse(x, y);
            await robot.mouseClick();
            await this.webAction.openApplicationMenuByClick();
            await robot.setKeyboardDelay(1000);
            await robot.keyTap('enter');
            await robot.keyTap('down');
            await robot.keyTap('down');
            await robot.keyTap('right');
            for (let i = 0; i < 4; i++) {
                await robot.keyTap('down');
            }
            await robot.keyTap('enter');
        });
    }

    async quitApp() {
        await this.app.browserWindow.getBounds().then(async (bounds) => {
            await robot.setMouseDelay(100);
            let x = bounds.x + 95;
            let y = bounds.y + 35;
            await robot.moveMouseSmooth(x, y);
            await robot.moveMouse(x, y);
            await robot.mouseClick();
            await this.webAction.openApplicationMenuByClick();
            await robot.setKeyboardDelay(1000);
            await robot.keyTap('enter');
            await robot.keyTap('down');
            await robot.keyTap('down');
            await robot.keyTap('right');
            for (let i = 0; i < 6; i++) {
                await robot.keyTap('down');
            }
            await robot.keyTap('enter');
        });
    }
<<<<<<< HEAD

    async pressCtrlW() {
        await robot.keyToggle('w', 'down', ['control']);
        await robot.keyToggle('w', 'up', ['control']);
    }
    async focusWindow() {
        await this.app.browserWindow.show();
    }

    async menuSearch(element, namevalue) {
        if (element.name == namevalue) {           
            return await element;
        }
        else if (element.items !== undefined) {
            var result;
            for (var i = 0; result == null && i < element.items.length; i++) {
                result = await this.menuSearch(element.items[i], namevalue);
                result;
            }
            return await result;
        }
        return await null;
    }

    async openMenu(arrMenu) {
        var arrStep = [];
        for (var i = 0; i < arrMenu.length; i++) {
            var item = await this.menuSearch(constants.MENU.root, arrMenu[i]);
            await arrStep.push(item);
        }
        await this.actionForMenus(arrStep);
        return arrStep;
    }

    async actionForMenus(arrMenu) {
        await this.app.browserWindow.getBounds().then(async (bounds) => {
            await robot.setMouseDelay(100);
            let x = bounds.x + 95;
            let y = bounds.y + 35;
            await robot.moveMouseSmooth(x, y);
            await robot.moveMouse(x, y);
            await robot.mouseClick();
            await this.webAction.openApplicationMenuByClick();
            await robot.setKeyboardDelay(200);
            await robot.keyTap('enter');
            for (var i = 0; i < arrMenu.length; i++) {
                for (var s = 0; s < arrMenu[i].step; s++) {
                    await robot.keyTap('down');
                }
                if (arrMenu.length > 1 && i != arrMenu.length - 1) {
                    //handle right keygen
                    await robot.keyTap('right');
                }
            }
            await robot.keyTap('enter');
        });
    }

    async verifyMinimizeWindows() {
        await this.app.browserWindow.isMinimized().then(async function (minimized) {
            await expect(minimized).toBeTruthy();
        }).catch((err) => {
            console.log("error:"+err.name);
        });;
    }

    async isMinimizedWindows() {
        let rminimized = -1;

        await this.app.browserWindow.isMinimized().then(async function (minimized) {
            rminimized = constants.MINIMIZED;
        }).catch((err) => {
            rminimized = constants.QUIT;
            return rminimized;
        });

        return rminimized;
    }

    async pressCtrlW() {
        await robot.keyToggle('w', 'down', ['control']);
        await robot.keyToggle('w', 'up', ['control']);
    }

    async pressCtrlM() {
        await robot.keyToggle('m', 'down', ['control']);
        await robot.keyToggle('m', 'up', ['control']);
    }

    async pressCtrlR() {
        await robot.keyToggle('r', 'down', ['control']);
        await robot.keyToggle('r', 'up', ['control']);
    }

    async focusWindow() {        
        this.app.browserWindow.focus();
        this.app.browserWindow.setAlwaysOnTop(true);
    }

    async menuSearch(element, namevalue) {
        if (element.name == namevalue) {           
            return await element;
        }
        else if (element.items !== undefined) {
            var result;
            for (var i = 0; result == null && i < element.items.length; i++) {
                result = await this.menuSearch(element.items[i], namevalue);
                result;
            }
            return await result;
        }
        return await null;
    }

    async openMenu(arrMenu) {
        var arrStep = [];
        for (var i = 0; i < arrMenu.length; i++) {
            var item = await this.menuSearch(constants.MENU.root, arrMenu[i]);
            await  arrStep.push(item);
        }       
        await this.actionForMenus(arrStep);
        return arrStep;
    }    

    async reload()
    {
        await this.app.browserWindow.getBounds().then(async (bounds) => {
            await robot.setMouseDelay(100);
            let x = bounds.x + 95;
            let y = bounds.y + 200;
            await robot.moveMouseSmooth(x, y);
            await robot.moveMouse(x, y);
            await robot.mouseClick('right');
            await robot.setKeyboardDelay(2000);
            await robot.keyTap('right');  
            await robot.keyTap('down');           
            await robot.keyTap('enter'); 
          }).catch((err1) => {
            console.log("Message:"+err1);
          });
    }
    
    async clickNotification()
    {
        let screen = await this.app.electron.screen.getAllDisplays(); 
        await this.app.browserWindow.getBounds().then(async (bounds) => {  
            await robot.setMouseDelay(100);
            let x = screen[0].bounds.width-50;
            let y = screen[0].bounds.height - 100;
            await robot.moveMouseSmooth(x, y);
            await robot.moveMouse(x, y);   
            await robot.mouseClick();           
          });         
    }

    async mouseMoveNotification()
    {
        let screen = await this.app.electron.screen.getAllDisplays(); 
        await this.app.browserWindow.getBounds().then(async (bounds) => {  
            await robot.setMouseDelay(100);
            let x = screen[0].bounds.width-50;
            let y = screen[0].bounds.height - 100;
            await robot.moveMouseSmooth(x, y);
            await robot.moveMouse(x, y);   
          });
    }

    async mouseMoveCenter()
    {
        let screen = await this.app.electron.screen.getAllDisplays(); 
        await this.app.browserWindow.getBounds().then(async (bounds) => {  
            await robot.setMouseDelay(100);
            let x = screen[0].bounds.width-500;
            let y = screen[0].bounds.height - 100;          
        await robot.moveMouseSmooth(x, y);
        await robot.moveMouse(x, y);  
      });     
    }

    async sleep(s)
    {       
       return new Promise(resolve=>{
            setTimeout(resolve,this.timeOut(s));
       })
        
    }
    
    async verifyNotCloseToastWhenMouseOver()
    {
        await this.mouseMoveNotification();
        var i =0;
        while(i < 11)
        {            
            await this.sleep(1);  
            await i++;
        }
        await this.verifyToastNotificationShow();
        await this.mouseMoveCenter();
    }
    
    async veriryPersistToastNotification()
    {
        var i =0;
        while(i < 11)
        {            
            await this.sleep(1);  
            await i++;
        }
        await this.verifyToastNotificationShow();
        await this.clickNotification();        
        await this.mouseMoveCenter();
    }

    async veriryNotPersistToastNotification()
    {
        var i = 0;
        let count =0;
      
        while(i < 11)
        {            
            await this.sleep(1); 
            await i++;
        }
        await this.verifyNotShowToastNotification();
        await this.mouseMoveCenter();
    }

    async verifyToastNotificationShow() {
        let show = false;
        for (let i = 0; i < 10; i++) {
            var winCount = await this.app.client.getWindowCount();
            if (winCount > 1) {
                await this.app.client.windowByIndex(1);
                if (await this.app.browserWindow.getTitle() === 'Electron') {
                    show = true;
                    break;
                }
            }
            await Utils.sleep(1);
        }
        await expect(show).toBeTruthy();
        await this.app.client.windowByIndex(0);
    }

    async verifyNotShowToastNotification()
    {
        let notshow = true;
        for (let i = 0; i < 10; i++) {
            var winCount = await this.app.client.getWindowCount();
            if (winCount == 1) {               
                    notshow = true;
                    break;                
            }
            else
            {
                await this.app.client.windowByIndex(1);
                if (await this.app.browserWindow.getTitle() !== 'Electron') {
                    notshow = true;
                    break;
                }
            }
            await Utils.sleep(1);
        }
        await expect(notshow).toBeTruthy();
        await this.app.client.windowByIndex(0);
    }

    timeOut(second)
    {
        return second*1000;
    }
=======
>>>>>>> 6746fb29
}

module.exports = WindowsActions;<|MERGE_RESOLUTION|>--- conflicted
+++ resolved
@@ -3,125 +3,11 @@
 const Utils = require('./spectronUtils.js');
 const fs = require('fs');
 const WebActions = require('./spectronWebActions.js')
-const ui = require('./spectronInterfaces.js');
 
 class WindowsActions {
     constructor(app) {
         this.app = app;
         this.webAction = new WebActions(app);
-    }
-
-    async verifyMinimizeWindows() {
-        await this.app.browserWindow.isMinimized().then(async function (minimized) {
-            await expect(minimized).toBeTruthy();
-        }).catch((err) => {
-            console.log("error:" + err.name);
-        });;
-    }
-
-    async isMinimizedWindows() {
-        let rminimized = -1;
-
-        await this.app.browserWindow.isMinimized().then(async function (minimized) {
-            rminimized = constants.MINIMIZED;
-        }).catch((err) => {
-            rminimized = constants.QUIT;
-            return rminimized;
-        });
-
-        return rminimized;
-    }
-
-    async pressCtrlW() {
-        await robot.keyToggle('w', 'down', ['control']);
-        await robot.keyToggle('w', 'up', ['control']);
-    }
-    async pressCtrlM() {
-        await robot.keyToggle('m', 'down', ['control']);
-        await robot.keyToggle('m', 'up', ['control']);
-    }
-    async focusWindow() {
-        await this.app.browserWindow.show();
-    }
-
-    async menuSearch(element, namevalue) {
-        if (element.name == namevalue) {
-            return await element;
-        }
-        else if (element.items !== undefined) {
-            var result;
-            for (var i = 0; result == null && i < element.items.length; i++) {
-                result = await this.menuSearch(element.items[i], namevalue);
-                result;
-            }
-            return await result;
-        }
-        return await null;
-    }
-
-    async openMenu(arrMenu) {
-        var arrStep = [];
-        for (var i = 0; i < arrMenu.length; i++) {
-            var item = await this.menuSearch(constants.MENU.root, arrMenu[i]);
-            await arrStep.push(item);
-        }
-        await this.actionForMenus(arrStep);
-        return arrStep;
-    }
-
-    async actionForMenus(arrMenu) {
-        await this.app.browserWindow.getBounds().then(async (bounds) => {
-            await robot.setMouseDelay(100);
-            let x = bounds.x + 95;
-            let y = bounds.y + 35;
-            await robot.moveMouseSmooth(x, y);
-            await robot.moveMouse(x, y);
-            await robot.mouseClick();
-            await this.webAction.openApplicationMenuByClick();
-            await robot.setKeyboardDelay(1000);
-            await robot.keyTap('enter');
-            for (var i = 0; i < arrMenu.length; i++) {
-
-                for (var s = 0; s < arrMenu[i].step; s++) {
-                    await robot.keyTap('down');
-                }
-                if (arrMenu.length > 1 && i != arrMenu.length - 1) {
-                    //handle right keygen
-                    await robot.keyTap('right');
-                }
-            }
-            await robot.keyTap('enter');
-        });
-    }
-
-    async reload() {
-        await this.app.browserWindow.getBounds().then(async (bounds) => {
-            await robot.setMouseDelay(100);
-            let x = bounds.x + 95;
-            let y = bounds.y + 200;
-            await robot.moveMouseSmooth(x, y);
-            await robot.moveMouse(x, y);
-            await robot.mouseClick('right');
-            await robot.setKeyboardDelay(2000);
-            await robot.keyTap('right');  
-            await robot.keyTap('down');           
-            await robot.keyTap('enter'); 
-        });
-        await this.app.client.waitForVisible(ui.PLUS_BTN, constants.TIMEOUT_PAGE_LOAD);
-    }
-
-    async clickNotification() {
-        await this.app.browserWindow.getBounds().then(async (bounds) => {
-            await robot.setMouseDelay(100);
-            let x = bounds.x + 95;
-            let y = bounds.y + bounds.height - 20;
-            await robot.moveMouseSmooth(x, y);
-            await robot.moveMouse(x, y);
-            await robot.mouseClick();
-        });
-    }
-    timeOut(second) {
-        return second * 1000;
     }
 
     async getCurrentSize() {
@@ -252,6 +138,27 @@
         })
     }
 
+    async verifyMinimizeWindows() {
+        await this.app.browserWindow.isMinimized().then(async function (minimized) {
+            await expect(minimized).toBeTruthy();
+        }).catch((err) => {
+            console.log(err.name);
+        });;
+    }
+
+    async isMinimizedWindows() {
+        let rminimized = -1;
+
+        await this.app.browserWindow.isMinimized().then(async function (minimized) {
+            rminimized = constants.MINIMIZED;
+        }).catch((err) => {
+            rminimized = constants.QUIT;
+            return rminimized;
+        });
+
+        return rminimized;
+    }
+
     async selectMinimizeOnClose() {
         await this.app.browserWindow.getBounds().then(async (bounds) => {
             await robot.setMouseDelay(100);
@@ -293,7 +200,6 @@
             await robot.keyTap('enter');
         });
     }
-<<<<<<< HEAD
 
     async pressCtrlW() {
         await robot.keyToggle('w', 'down', ['control']);
@@ -471,15 +377,7 @@
         await robot.moveMouseSmooth(x, y);
         await robot.moveMouse(x, y);  
       });     
-    }
-
-    async sleep(s)
-    {       
-       return new Promise(resolve=>{
-            setTimeout(resolve,this.timeOut(s));
-       })
-        
-    }
+    }    
     
     async verifyNotCloseToastWhenMouseOver()
     {
@@ -487,7 +385,7 @@
         var i =0;
         while(i < 11)
         {            
-            await this.sleep(1);  
+            await Utils.sleep(1);  
             await i++;
         }
         await this.verifyToastNotificationShow();
@@ -499,7 +397,7 @@
         var i =0;
         while(i < 11)
         {            
-            await this.sleep(1);  
+            await Utils.sleep(1);  
             await i++;
         }
         await this.verifyToastNotificationShow();
@@ -514,7 +412,7 @@
       
         while(i < 11)
         {            
-            await this.sleep(1); 
+            await Utils.sleep(1); 
             await i++;
         }
         await this.verifyNotShowToastNotification();
@@ -560,13 +458,6 @@
         await expect(notshow).toBeTruthy();
         await this.app.client.windowByIndex(0);
     }
-
-    timeOut(second)
-    {
-        return second*1000;
-    }
-=======
->>>>>>> 6746fb29
 }
 
 module.exports = WindowsActions;