--- conflicted
+++ resolved
@@ -16,7 +16,6 @@
         })
     }
 
-<<<<<<< HEAD
     async clickMinimizeButton(){
         await this.app.client.waitForVisible(ui.MINIMIZE_BTN, 10000).click(ui.MINIMIZE_BTN);
     }
@@ -31,11 +30,7 @@
     async openApplicationMenuByClick() {
         await this.app.client.click(ui.MAIN_MENU_ITEM);
     }
-=======
-    async minimizeWindowByClick() {       
-        await this.app.client.click(ui.MINIMIZED_BUTTON);
-    }
-
+    
     async closeWindowByClick() {        
         await this.app.client.click(ui.CLOSE_BUTTON);
     }
@@ -43,8 +38,6 @@
     async openApplicationMenuByClick() {       
         await this.app.client.click(ui.MAIN_MENU_ITEM);
     }
-
->>>>>>> f893b565
 }
 
 module.exports = WebActions;