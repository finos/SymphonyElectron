--- conflicted
+++ resolved
@@ -1,10 +1,6 @@
 const Application = require('./spectronSetup');
 const robot = require('robotjs');
-<<<<<<< HEAD
-const { isMac } = require('../../js/utils/misc');
-=======
 const {isMac} = require('../../js/utils/misc');
->>>>>>> 9362b5cf
 
 let app = new Application({});
 let defaultWidth;
@@ -51,9 +47,6 @@
      * Cover scenarios in AVT-768
      */
     it('should be minimized up to 300px', (done) => {
-        if (isMac) {
-            return done();
-        }
         app.browserWindow.getBounds().then((bounds) => {
             defaultHeight = bounds.height;
             defaultWidth = bounds.width;
