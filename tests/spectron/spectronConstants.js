--- conflicted
+++ resolved
@@ -8,11 +8,6 @@
 
     SEARCH_LIBRARY_PATH_MAC: "node_modules/electron/dist/Electron.app/Contents/library",
     SEARCH_LIBRARY_PATH_WIN: "node_modules/electron/dist/library",
-<<<<<<< HEAD
-    TESTED_HOST: process.env.TESTED_HOST,
-=======
-
->>>>>>> 6746fb29
     MENU: {
         "root": {
             name: "menu", step: 0, items: [
@@ -24,14 +19,6 @@
         }
     },
 
-<<<<<<< HEAD
-    LOG_FILENAME_PREFIX: process.env.LOG_FILENAME_PREFIX,
-
-    USER_A: {username:process.env.USER_A,password:process.env.PASSWORD,name:process.env.NAME_A},
-    USER_B: {username:process.env.USER_B,password:process.env.PASSWORD,name:process.env.NAME_B},
-    USER_C: {username:process.env.USER_C,password:process.env.PASSWORD},
-    TYPE_ROOM: {private:"PRIVATE",public:"PUBLIC"}
-=======
     LOG_FILENAME_PREFIX: "logs_symphony_",
     USER_A: process.env.USER_A,
     USER_B: process.env.USER_B,
@@ -41,5 +28,4 @@
     TYPE_ROOM: {private:"PRIVATE",public:"PUBLIC"},
     TIMEOUT_PAGE_LOAD: 120000,
     TIMEOUT_WAIT_ELEMENT: 10000
->>>>>>> 6746fb29
 };