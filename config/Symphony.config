--- conflicted
+++ resolved
@@ -1,9 +1,6 @@
 {
     "url": "https://foundation-dev.symphony.com",
-<<<<<<< HEAD
     "sendCrashReports": true
-=======
     "minimizeOnClose" : true,
     "launchOnStartup" : true
->>>>>>> d494e23d
 }