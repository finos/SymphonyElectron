{
    "url":"https://foundation-dev.symphony.com",
    "minimizeOnClose" : "ENABLED",
    "launchOnStartup" : "ENABLED",
    "alwaysOnTop" : "DISABLED",
    "bringToFront": "DISABLED",
    "whitelistUrl": "*",
    "isCustomTitleBar": "ENABLED",
    "memoryRefresh": "ENABLED",
    "memoryThreshold": "800",
    "devToolsEnabled": true,
<<<<<<< HEAD
    "contextIsolation": false,
=======
    "contextIsolation": true,
    "disableGpu": false,
>>>>>>> 82650e18
    "ctWhitelist": [],
    "podWhitelist": [],
    "notificationSettings": {
        "position": "upper-right",
        "display": ""
    },
    "customFlags": {
        "authServerWhitelist": "",
        "authNegotiateDelegateWhitelist": "",
        "disableThrottling": false
    },
    "permissions": {
        "media": true,
        "geolocation": true,
        "notifications": true,
        "midiSysex": true,
        "pointerLock": true,
        "fullscreen": true,
        "openExternal": true
    },
    "autoLaunchPath": ""
}<|MERGE_RESOLUTION|>--- conflicted
+++ resolved
@@ -9,12 +9,8 @@
     "memoryRefresh": "ENABLED",
     "memoryThreshold": "800",
     "devToolsEnabled": true,
-<<<<<<< HEAD
     "contextIsolation": false,
-=======
-    "contextIsolation": true,
     "disableGpu": false,
->>>>>>> 82650e18
     "ctWhitelist": [],
     "podWhitelist": [],
     "notificationSettings": {
